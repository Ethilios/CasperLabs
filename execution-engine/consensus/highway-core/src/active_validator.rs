--- conflicted
+++ resolved
@@ -4,18 +4,11 @@
 pub enum Effect<C: Context> {
     /// Newly vertex that should be gossiped to peers and added to the protocol state.
     NewVertex(Vertex<C>),
-<<<<<<< HEAD
-    /// `step` needs to be called at this time.
-    ScheduleTimer(Instant),
-    /// `propose` needs to be called with a value for a new block with the specified parent.
-    RequestNewBlock(Option<C::Hash>),
-=======
     /// `step` needs to be called at the specified instant.
     ScheduleTimer(u64),
     /// `propose` needs to be called with a value for a new block with the specified instant.
     // TODO: Add more information required by the deploy buffer.
     RequestNewBlock(u64),
->>>>>>> ac7c560b
 }
 
 /// A validator that actively participates in consensus by creating new vertices.
@@ -56,12 +49,7 @@
         }
     }
 
-    pub fn on_new_vote(
-        &self,
-        vhash: &C::VoteHash,
-        state: &State<C>,
-        instant: u64,
-    ) -> Vec<Effect<C>> {
+    pub fn on_new_vote(&self, vhash: &C::Hash, state: &State<C>, instant: u64) -> Vec<Effect<C>> {
         todo!("{:?}, {:?}, {:?}", vhash, state, instant)
     }
 
