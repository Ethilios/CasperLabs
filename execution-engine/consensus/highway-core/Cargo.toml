[package]
name = "highway-core"
version = "0.1.0"
authors = ["Andreas Fackler <andreas@casperlabs.io>"]
edition = "2018"
description = "The permissioned Highway Core consensus algorithm."
homepage = "https://casperlabs.io"
repository = "https://github.com/CasperLabs/CasperLabs"
license-file = "../LICENSE"

[dependencies]
bincode = "1.2.1"
derive_more = "0.99.7"
displaydoc = "0.1.6"
<<<<<<< HEAD
serde = { version = "1.0.111", features = [ "derive" ] }
=======
rand = "0.7.3"
rand_chacha = "0.2.2"
>>>>>>> ac7c560b
thiserror = "1.0.17"<|MERGE_RESOLUTION|>--- conflicted
+++ resolved
@@ -12,10 +12,7 @@
 bincode = "1.2.1"
 derive_more = "0.99.7"
 displaydoc = "0.1.6"
-<<<<<<< HEAD
 serde = { version = "1.0.111", features = [ "derive" ] }
-=======
 rand = "0.7.3"
 rand_chacha = "0.2.2"
->>>>>>> ac7c560b
 thiserror = "1.0.17"