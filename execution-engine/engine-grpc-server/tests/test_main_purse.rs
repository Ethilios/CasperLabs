--- conflicted
+++ resolved
@@ -34,13 +34,8 @@
             GENESIS_ADDR,
             "main_purse.wasm",
             DEFAULT_BLOCK_TIME,
-<<<<<<< HEAD
             [1u8; 32],
-            genesis_account.purse_id(),
-=======
-            1,
             (genesis_account.purse_id(),),
->>>>>>> 98be8469
         )
         .expect_success()
         .commit();
@@ -59,13 +54,8 @@
             GENESIS_ADDR,
             "transfer_to_account_01.wasm",
             DEFAULT_BLOCK_TIME,
-<<<<<<< HEAD
             [1u8; 32],
-            ACCOUNT_1_ADDR,
-=======
-            1,
             (ACCOUNT_1_ADDR,),
->>>>>>> 98be8469
         )
         .expect_success()
         .commit();
@@ -81,13 +71,8 @@
             ACCOUNT_1_ADDR,
             "main_purse.wasm",
             DEFAULT_BLOCK_TIME,
-<<<<<<< HEAD
             [1u8; 32],
-            account_1.purse_id(),
-=======
-            1,
             (account_1.purse_id(),),
->>>>>>> 98be8469
         )
         .expect_success()
         .commit();
