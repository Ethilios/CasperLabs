//! Functions for interacting with the system contracts.

use alloc::vec::Vec;
use core::mem::MaybeUninit;

use casperlabs_types::{
<<<<<<< HEAD
    account::AccountHash, api_error, bytesrepr, ApiError, ContractRef, SystemContractType,
=======
    account::PublicKey, api_error, bytesrepr, ApiError, ContractHash, SystemContractType,
>>>>>>> 5327d1a2
    TransferResult, TransferredTo, URef, U512, UREF_SERIALIZED_LENGTH,
};

use crate::{
    contract_api::{self, runtime},
    ext_ffi,
    unwrap_or_revert::UnwrapOrRevert,
};

fn get_system_contract(system_contract: SystemContractType) -> ContractHash {
    let system_contract_index = system_contract.into();
    let contract_hash: ContractHash = {
        let result = {
            let mut hash_data_raw = ContractHash::default();
            let value = unsafe {
                ext_ffi::get_system_contract(
                    system_contract_index,
                    hash_data_raw.as_mut_ptr(),
                    hash_data_raw.len(),
                )
            };
            api_error::result_from(value).map(|_| hash_data_raw)
        };
        // Revert for any possible error that happened on host side
        let contract_hash_bytes = result.unwrap_or_else(|e| runtime::revert(e));
        // Deserializes a valid URef passed from the host side
        bytesrepr::deserialize(contract_hash_bytes.to_vec()).unwrap_or_revert()
    };
    contract_hash
}

/// Returns a read-only pointer to the Mint contract.
///
/// Any failure will trigger [`revert`](runtime::revert) with an appropriate [`ApiError`].
pub fn get_mint() -> ContractHash {
    get_system_contract(SystemContractType::Mint)
}

/// Returns a read-only pointer to the Proof of Stake contract.
///
/// Any failure will trigger [`revert`](runtime::revert) with an appropriate [`ApiError`].
pub fn get_proof_of_stake() -> ContractHash {
    get_system_contract(SystemContractType::ProofOfStake)
}

/// Returns a read-only pointer to the Standard Payment contract.
///
/// Any failure will trigger [`revert`](runtime::revert) with an appropriate [`ApiError`].
pub fn get_standard_payment() -> ContractHash {
    get_system_contract(SystemContractType::StandardPayment)
}

/// Creates a new empty purse and returns its [`URef`].
pub fn create_purse() -> URef {
    let purse_non_null_ptr = contract_api::alloc_bytes(UREF_SERIALIZED_LENGTH);
    unsafe {
        let ret = ext_ffi::create_purse(purse_non_null_ptr.as_ptr(), UREF_SERIALIZED_LENGTH);
        if ret == 0 {
            let bytes = Vec::from_raw_parts(
                purse_non_null_ptr.as_ptr(),
                UREF_SERIALIZED_LENGTH,
                UREF_SERIALIZED_LENGTH,
            );
            bytesrepr::deserialize(bytes).unwrap_or_revert()
        } else {
            runtime::revert(ApiError::PurseNotCreated)
        }
    }
}

/// Returns the balance in motes of the given purse.
pub fn get_balance(purse: URef) -> Option<U512> {
    let (purse_ptr, purse_size, _bytes) = contract_api::to_ptr(purse);

    let value_size = {
        let mut output_size = MaybeUninit::uninit();
        let ret = unsafe { ext_ffi::get_balance(purse_ptr, purse_size, output_size.as_mut_ptr()) };
        match api_error::result_from(ret) {
            Ok(_) => unsafe { output_size.assume_init() },
            Err(ApiError::InvalidPurse) => return None,
            Err(error) => runtime::revert(error),
        }
    };
    let value_bytes = runtime::read_host_buffer(value_size).unwrap_or_revert();
    let value: U512 = bytesrepr::deserialize(value_bytes).unwrap_or_revert();
    Some(value)
}

/// Transfers `amount` of motes from the default purse of the account to `target`
/// account.  If `target` does not exist it will be created.
pub fn transfer_to_account(target: AccountHash, amount: U512) -> TransferResult {
    let (target_ptr, target_size, _bytes1) = contract_api::to_ptr(target);
    let (amount_ptr, amount_size, _bytes2) = contract_api::to_ptr(amount);
    let return_code =
        unsafe { ext_ffi::transfer_to_account(target_ptr, target_size, amount_ptr, amount_size) };
    TransferredTo::result_from(return_code)
}

/// Transfers `amount` of motes from `source` purse to `target` account.  If `target` does not exist
/// it will be created.
pub fn transfer_from_purse_to_account(
    source: URef,
    target: AccountHash,
    amount: U512,
) -> TransferResult {
    let (source_ptr, source_size, _bytes1) = contract_api::to_ptr(source);
    let (target_ptr, target_size, _bytes2) = contract_api::to_ptr(target);
    let (amount_ptr, amount_size, _bytes3) = contract_api::to_ptr(amount);
    let return_code = unsafe {
        ext_ffi::transfer_from_purse_to_account(
            source_ptr,
            source_size,
            target_ptr,
            target_size,
            amount_ptr,
            amount_size,
        )
    };
    TransferredTo::result_from(return_code)
}

/// Transfers `amount` of motes from `source` purse to `target` purse.  If `target` does not exist
/// the transfer fails.
pub fn transfer_from_purse_to_purse(
    source: URef,
    target: URef,
    amount: U512,
) -> Result<(), ApiError> {
    let (source_ptr, source_size, _bytes1) = contract_api::to_ptr(source);
    let (target_ptr, target_size, _bytes2) = contract_api::to_ptr(target);
    let (amount_ptr, amount_size, _bytes3) = contract_api::to_ptr(amount);
    let result = unsafe {
        ext_ffi::transfer_from_purse_to_purse(
            source_ptr,
            source_size,
            target_ptr,
            target_size,
            amount_ptr,
            amount_size,
        )
    };
    if result == 0 {
        Ok(())
    } else {
        Err(ApiError::Transfer)
    }
}<|MERGE_RESOLUTION|>--- conflicted
+++ resolved
@@ -4,11 +4,7 @@
 use core::mem::MaybeUninit;
 
 use casperlabs_types::{
-<<<<<<< HEAD
-    account::AccountHash, api_error, bytesrepr, ApiError, ContractRef, SystemContractType,
-=======
-    account::PublicKey, api_error, bytesrepr, ApiError, ContractHash, SystemContractType,
->>>>>>> 5327d1a2
+    account::AccountHash, api_error, bytesrepr, ApiError, ContractHash, SystemContractType,
     TransferResult, TransferredTo, URef, U512, UREF_SERIALIZED_LENGTH,
 };
 
