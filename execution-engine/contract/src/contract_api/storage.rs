//! Functions for accessing and mutating local and global state.

use alloc::{
    collections::{BTreeMap, BTreeSet},
    string::String,
    vec::Vec,
};
use core::{convert::From, mem::MaybeUninit};

use casperlabs_types::{
    api_error,
    bytesrepr::{self, FromBytes, ToBytes},
<<<<<<< HEAD
    contract_header::{self, ContractHeader},
    AccessRights, ApiError, CLTyped, CLValue, ContractRef, Key, SemVer, URef,
    KEY_UREF_SERIALIZED_LENGTH,
=======
    AccessRights, ApiError, CLTyped, CLValue, ContractRef, Key, URef, UREF_SERIALIZED_LENGTH,
>>>>>>> 9c5713ad
};

use crate::{
    contract_api::{self, runtime},
    ext_ffi,
    unwrap_or_revert::UnwrapOrRevert,
};

/// Reads value under `uref` in the global state.
pub fn read<T: CLTyped + FromBytes>(uref: URef) -> Result<Option<T>, bytesrepr::Error> {
    let key: Key = uref.into();
    let (key_ptr, key_size, _bytes) = contract_api::to_ptr(key);

    let value_size = {
        let mut value_size = MaybeUninit::uninit();
        let ret = unsafe { ext_ffi::read_value(key_ptr, key_size, value_size.as_mut_ptr()) };
        match api_error::result_from(ret) {
            Ok(_) => unsafe { value_size.assume_init() },
            Err(ApiError::ValueNotFound) => return Ok(None),
            Err(e) => runtime::revert(e),
        }
    };

    let value_bytes = runtime::read_host_buffer(value_size).unwrap_or_revert();
    Ok(Some(bytesrepr::deserialize(value_bytes)?))
}

/// Reads value under `uref` in the global state, reverts if value not found or is not `T`.
pub fn read_or_revert<T: CLTyped + FromBytes>(uref: URef) -> T {
    read(uref)
        .unwrap_or_revert_with(ApiError::Read)
        .unwrap_or_revert_with(ApiError::ValueNotFound)
}

/// Reads the value under `key` in the context-local partition of global state.
pub fn read_local<K: ToBytes, V: CLTyped + FromBytes>(
    key: &K,
) -> Result<Option<V>, bytesrepr::Error> {
    let key_bytes = key.to_bytes()?;

    let value_size = {
        let mut value_size = MaybeUninit::uninit();
        let ret = unsafe {
            ext_ffi::read_value_local(key_bytes.as_ptr(), key_bytes.len(), value_size.as_mut_ptr())
        };
        match api_error::result_from(ret) {
            Ok(_) => unsafe { value_size.assume_init() },
            Err(ApiError::ValueNotFound) => return Ok(None),
            Err(e) => runtime::revert(e),
        }
    };

    let value_bytes = runtime::read_host_buffer(value_size).unwrap_or_revert();
    Ok(Some(bytesrepr::deserialize(value_bytes)?))
}

/// Writes `value` under `uref` in the global state.
pub fn write<T: CLTyped + ToBytes>(uref: URef, value: T) {
    let key = Key::from(uref);
    let (key_ptr, key_size, _bytes1) = contract_api::to_ptr(key);

    let cl_value = CLValue::from_t(value).unwrap_or_revert();
    let (cl_value_ptr, cl_value_size, _bytes2) = contract_api::to_ptr(cl_value);

    unsafe {
        ext_ffi::write(key_ptr, key_size, cl_value_ptr, cl_value_size);
    }
}

/// Writes `value` under `key` in the context-local partition of global state.
pub fn write_local<K: ToBytes, V: CLTyped + ToBytes>(key: K, value: V) {
    let (key_ptr, key_size, _bytes1) = contract_api::to_ptr(key);

    let cl_value = CLValue::from_t(value).unwrap_or_revert();
    let (cl_value_ptr, cl_value_size, _bytes) = contract_api::to_ptr(cl_value);

    unsafe {
        ext_ffi::write_local(key_ptr, key_size, cl_value_ptr, cl_value_size);
    }
}

/// Adds `value` to the one currently under `uref` in the global state.
pub fn add<T: CLTyped + ToBytes>(uref: URef, value: T) {
    let key = Key::from(uref);
    let (key_ptr, key_size, _bytes1) = contract_api::to_ptr(key);

    let cl_value = CLValue::from_t(value).unwrap_or_revert();
    let (cl_value_ptr, cl_value_size, _bytes2) = contract_api::to_ptr(cl_value);

    unsafe {
        // Could panic if `value` cannot be added to the given value in memory.
        ext_ffi::add(key_ptr, key_size, cl_value_ptr, cl_value_size);
    }
}

/// Adds `value` to the one currently under `key` in the context-local partition of global state.
pub fn add_local<K: ToBytes, V: CLTyped + ToBytes>(key: K, value: V) {
    let (key_ptr, key_size, _bytes1) = contract_api::to_ptr(key);

    let cl_value = CLValue::from_t(value).unwrap_or_revert();
    let (cl_value_ptr, cl_value_size, _bytes) = contract_api::to_ptr(cl_value);

    unsafe {
        ext_ffi::add_local(key_ptr, key_size, cl_value_ptr, cl_value_size);
    }
}

/// Create a new (versioned) contract stored under a Key::Hash. Initially there
/// are no versions; a version must be added via `add_contract_version` before
/// the contract can be executed.
pub fn create_contract_at_hash() -> (ContractRef, URef) {
    let mut hash_addr = [0u8; 32];
    let mut access_addr = [0u8; 32];
    unsafe {
        ext_ffi::create_contract_at_hash(hash_addr.as_mut_ptr(), access_addr.as_mut_ptr());
    }
    let contract_ref = ContractRef::Hash(hash_addr);
    let access_key = URef::new(access_addr, AccessRights::READ_ADD_WRITE);

    (contract_ref, access_key)
}

/// Create a new "user group" for a (versioned) contract. User groups associate
/// a set of URefs with a label. Methods on a contracts can be given a list of
/// labels they accept and the runtime will check that a URef from at least one
/// of the allowed groups is present in the caller's context before
/// execution. This allows access control for methods of a contract. This
/// function returns the list of new URefs created for the group (the list will
/// contain `num_new_urefs` elements).
pub fn create_contract_user_group(
    contract: ContractRef,
    access_key: URef,
    group_label: &str,
    num_new_urefs: u8, // number of new urefs to populate the group with
    existing_urefs: BTreeSet<URef>, // also include these existing urefs in the group
) -> Result<Vec<URef>, contract_header::Error> {
    let (meta_ptr, meta_size, _bytes1) = contract_api::to_ptr(Key::from(contract));
    let (access_ptr, _access_size, _bytes2) = contract_api::to_ptr(access_key);
    let (label_ptr, label_size, _bytes3) = contract_api::to_ptr(group_label);
    let (existing_urefs_ptr, existing_urefs_size, _bytes4) = contract_api::to_ptr(existing_urefs);

    let value_size = {
        let mut value_size = MaybeUninit::uninit();
        let ret = unsafe {
            ext_ffi::create_contract_user_group(
                meta_ptr,
                meta_size,
                access_ptr,
                label_ptr,
                label_size,
                num_new_urefs,
                existing_urefs_ptr,
                existing_urefs_size,
                value_size.as_mut_ptr(),
            )
        };
        match api_error::result_from(ret) {
            Ok(_) => unsafe { value_size.assume_init() },
            Err(ApiError::ContractHeader(id)) => return Err(contract_header::Error::from_u8(id)),
            Err(e) => runtime::revert(e),
        }
    };

    let value_bytes = runtime::read_host_buffer(value_size).unwrap_or_revert();
    Ok(bytesrepr::deserialize(value_bytes).unwrap_or_revert())
}

// TODO: functions for removing user groups, adding/removing urefs from an existing group

/// Add a new version of a contract to the contract stored at the given
/// `ContractRef`. Note that this contract must have been created by
/// `create_contract` or `create_contract_at_hash` first.
pub fn add_contract_version(
    contract: ContractRef,
    access_key: URef,
    version: SemVer,
    header: ContractHeader,
    named_keys: BTreeMap<String, Key>,
) -> Result<(), contract_header::Error> {
    let (meta_ptr, meta_size, _bytes1) = contract_api::to_ptr(Key::from(contract));
    let (access_ptr, _access_size, _bytes2) = contract_api::to_ptr(access_key);
    let (version_ptr, _version_size, _bytes3) = contract_api::to_ptr(version);
    let (header_ptr, header_size, _bytes4) = contract_api::to_ptr(header);
    let (keys_ptr, keys_size, _bytes5) = contract_api::to_ptr(named_keys);

    let result = unsafe {
        ext_ffi::add_contract_version(
            meta_ptr,
            meta_size,
            access_ptr,
            version_ptr,
            header_ptr,
            header_size,
            keys_ptr,
            keys_size,
        )
    };

    match contract_header::Error::from_i32(result) {
        None => Ok(()),
        Some(err) => Err(err),
    }
}

/// Remove a version of a contract to the contract stored at the given
/// `ContractRef`. That version of the contract will no longer be callable by
/// `call_versioned_contract`. Note that this contract must have been created by
/// `create_contract` or `create_contract_at_hash` first.
pub fn remove_contract_version(
    contract: ContractRef,
    access_key: URef,
    version: SemVer,
) -> Result<(), contract_header::Error> {
    let (meta_ptr, meta_size, _bytes1) = contract_api::to_ptr(Key::from(contract));
    let (access_ptr, _access_size, _bytes2) = contract_api::to_ptr(access_key);
    let (version_ptr, _version_size, _bytes3) = contract_api::to_ptr(version);

    let result =
        unsafe { ext_ffi::remove_contract_version(meta_ptr, meta_size, access_ptr, version_ptr) };

    match contract_header::Error::from_i32(result) {
        None => Ok(()),
        Some(err) => Err(err),
    }
}

/// Stores the serialized bytes of an exported, non-mangled `extern "C"` function as a new contract
/// under a [`URef`] generated by the host.
pub fn store_function(name: &str, named_keys: BTreeMap<String, Key>) -> ContractRef {
    let (fn_ptr, fn_size, _bytes1) = contract_api::to_ptr(name);
    let (keys_ptr, keys_size, _bytes2) = contract_api::to_ptr(named_keys);
    let mut addr = [0u8; 32];
    unsafe {
        ext_ffi::store_function(fn_ptr, fn_size, keys_ptr, keys_size, addr.as_mut_ptr());
    }
    ContractRef::URef(URef::new(addr, AccessRights::READ_ADD_WRITE))
}

/// Stores the serialized bytes of an exported, non-mangled `extern "C"` function as a new contract
/// at an immutable address generated by the host.
pub fn store_function_at_hash(name: &str, named_keys: BTreeMap<String, Key>) -> ContractRef {
    let (fn_ptr, fn_size, _bytes1) = contract_api::to_ptr(name);
    let (keys_ptr, keys_size, _bytes2) = contract_api::to_ptr(named_keys);
    let mut addr = [0u8; 32];
    unsafe {
        ext_ffi::store_function_at_hash(fn_ptr, fn_size, keys_ptr, keys_size, addr.as_mut_ptr());
    }
    ContractRef::Hash(addr)
}

/// Returns a new unforgeable pointer, where the value is initialized to `init`.
pub fn new_uref<T: CLTyped + ToBytes>(init: T) -> URef {
    let uref_non_null_ptr = contract_api::alloc_bytes(UREF_SERIALIZED_LENGTH);
    let cl_value = CLValue::from_t(init).unwrap_or_revert();
    let (cl_value_ptr, cl_value_size, _cl_value_bytes) = contract_api::to_ptr(cl_value);
    let bytes = unsafe {
        ext_ffi::new_uref(uref_non_null_ptr.as_ptr(), cl_value_ptr, cl_value_size); // URef has `READ_ADD_WRITE`
        Vec::from_raw_parts(
            uref_non_null_ptr.as_ptr(),
            UREF_SERIALIZED_LENGTH,
            UREF_SERIALIZED_LENGTH,
        )
    };
    bytesrepr::deserialize(bytes).unwrap_or_revert()
}<|MERGE_RESOLUTION|>--- conflicted
+++ resolved
@@ -10,13 +10,9 @@
 use casperlabs_types::{
     api_error,
     bytesrepr::{self, FromBytes, ToBytes},
-<<<<<<< HEAD
     contract_header::{self, ContractHeader},
     AccessRights, ApiError, CLTyped, CLValue, ContractRef, Key, SemVer, URef,
-    KEY_UREF_SERIALIZED_LENGTH,
-=======
-    AccessRights, ApiError, CLTyped, CLValue, ContractRef, Key, URef, UREF_SERIALIZED_LENGTH,
->>>>>>> 9c5713ad
+    UREF_SERIALIZED_LENGTH,
 };
 
 use crate::{
