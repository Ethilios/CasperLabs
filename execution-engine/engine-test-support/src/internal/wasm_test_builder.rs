--- conflicted
+++ resolved
@@ -617,25 +617,13 @@
             .expect("should parse balance into a U512")
     }
 
-<<<<<<< HEAD
-    pub fn get_account(&self, public_key: PublicKey) -> Option<Account> {
-        match self.query(None, Key::Account(public_key), &[]) {
+    pub fn get_account(&self, account_hash: AccountHash) -> Option<Account> {
+        match self.query(None, Key::Account(account_hash), &[]) {
             Ok(account_value) => match account_value {
                 StoredValue::Account(account) => Some(account),
                 _ => None,
             },
             Err(_) => None,
-=======
-    pub fn get_account(&self, account_hash: AccountHash) -> Option<Account> {
-        let account_value = self
-            .query(None, Key::Account(account_hash), &[])
-            .expect("should query account");
-
-        if let StoredValue::Account(account) = account_value {
-            Some(account)
-        } else {
-            None
->>>>>>> d821c64e
         }
     }
 
