--- conflicted
+++ resolved
@@ -30,15 +30,9 @@
     },
     system_contract_errors,
     system_contract_errors::mint,
-<<<<<<< HEAD
     AccessRights, ApiError, CLType, CLTyped, CLValue, ContractHash, ContractMetadataHash,
     EntryPointType, Key, ProtocolVersion, RuntimeArgs, SemVer, SystemContractType, TransferResult,
-    TransferredTo, URef, U128, U256, U512,
-=======
-    AccessRights, ApiError, CLType, CLTyped, CLValue, EntryPointType, Key, ProtocolVersion,
-    RuntimeArgs, SemVer, SystemContractType, TransferResult, TransferredTo, URef, U128, U256, U512,
-    UREF_SERIALIZED_LENGTH,
->>>>>>> 42a0d418
+    TransferredTo, URef, U128, U256, U512, UREF_SERIALIZED_LENGTH,
 };
 
 use crate::{
@@ -1977,12 +1971,8 @@
         entry_point_name: String,
         args: RuntimeArgs,
     ) -> Result<CLValue, Error> {
-<<<<<<< HEAD
         let key = contract_metadata_hash.into();
-        let (context_key, contract, entry_point_type) = match self.context.read_gs(&key)? {
-=======
-        let (contract, context, metadata, entrypoint) = match self.context.read_gs(&key)? {
->>>>>>> 42a0d418
+        let (context_key, contract, metadata, entrypoint) = match self.context.read_gs(&key)? {
             Some(StoredValue::ContractMetadata(metadata)) => {
                 let header = metadata
                     .get_version(&version)
@@ -2012,11 +2002,7 @@
                     .and_then(|sv| sv.as_contract().cloned())
                     .ok_or_else(|| Error::InvalidContractVersion)?;
 
-<<<<<<< HEAD
-                let (context_key, entry_point_type) = match entry_point.entry_point_type() {
-=======
-                let context = match entry_point.entry_point_type() {
->>>>>>> 42a0d418
+                let context_key = match entry_point.entry_point_type() {
                     EntryPointType::Session
                         if self.context.entry_point_type() == EntryPointType::Contract =>
                     {
@@ -2034,11 +2020,7 @@
                     }
                 };
 
-<<<<<<< HEAD
-                (context_key, contract, entry_point_type)
-=======
-                (contract, context, metadata.clone(), entry_point.clone())
->>>>>>> 42a0d418
+                (context_key, contract, metadata.clone(), entry_point.clone())
             }
             Some(_) => {
                 return Err(Error::FunctionNotFound(format!(
@@ -2048,23 +2030,14 @@
             }
             None => return Err(Error::KeyNotFound(key)),
         };
-<<<<<<< HEAD
         let entry_point_name = entry_point_name.as_str();
         self.execute_contract(
             context_key,
             contract,
             args,
             entry_point_name,
-            entry_point_type,
-=======
-        self.execute_contract(
-            context,
-            contract,
-            args,
-            method.as_str(),
             metadata,
             entrypoint,
->>>>>>> 42a0d418
         )
     }
 
@@ -2073,14 +2046,9 @@
         key: Key,
         contract: Contract,
         args: RuntimeArgs,
-<<<<<<< HEAD
         entry_point_name: &str,
-        entry_point_type: EntryPointType,
-=======
-        entry_point: &str,
         metadata: ContractMetadata,
         entrypoint: EntryPoint,
->>>>>>> 42a0d418
     ) -> Result<CLValue, Error> {
         // Check for major version compatibility before calling
         let contract_version = contract.protocol_version();
@@ -2818,27 +2786,15 @@
     /// Looks up the public mint contract key in the context's protocol data.
     ///
     /// Returned URef is already attenuated depending on the calling account.
-<<<<<<< HEAD
     fn get_mint_contract(&self) -> ContractHash {
         self.context.protocol_data().mint()
-=======
-    pub(crate) fn get_mint_contract_uref(&self) -> URef {
-        let mint = self.context.protocol_data().mint();
-        self.context.attenuate_uref(mint)
->>>>>>> 42a0d418
     }
 
     /// Looks up the public PoS contract key in the context's protocol data.
     ///
     /// Returned URef is already attenuated depending on the calling account.
-<<<<<<< HEAD
     fn get_pos_contract(&self) -> ContractHash {
         self.context.protocol_data().proof_of_stake()
-=======
-    pub(crate) fn get_pos_contract_uref(&self) -> URef {
-        let pos = self.context.protocol_data().proof_of_stake();
-        self.context.attenuate_uref(pos)
->>>>>>> 42a0d418
     }
 
     /// Looks up the public standard payment contract key in the context's protocol data.
