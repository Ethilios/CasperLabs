use core::fmt::Write;
use std::collections::btree_map::BTreeMap;
use std::collections::HashMap;
use std::fmt;

use rand::RngCore;
use rand_chacha::ChaChaRng;

use crate::engine_state::execution_effect::ExecutionEffect;
use crate::engine_state::op::Op;
use crate::engine_state::utils::WasmiBytes;
use crate::execution;
use contract_ffi::bytesrepr::ToBytes;
use contract_ffi::key::Key;
use contract_ffi::uref::{AccessRights, URef};
use contract_ffi::value::account::{PublicKey, PurseId};
use contract_ffi::value::{Account, Contract, Value, U512};
use engine_shared::newtypes::Blake2bHash;
use engine_shared::transform::{Transform, TypeMismatch};
use engine_storage::global_state::CommitResult;

pub const POS_BONDING_PURSE: &str = "pos_bonding_purse";
pub const POS_PAYMENT_PURSE: &str = "pos_payment_purse";
pub const POS_REWARDS_PURSE: &str = "pos_rewards_purse";
pub const POS_PUBLIC_ADDRESS: &str = "pos_public_address";
pub const POS_PRIVATE_ADDRESS: &str = "pos_private_address";
pub const MINT_PUBLIC_ADDRESS: &str = "mint_public_address";
pub const MINT_PRIVATE_ADDRESS: &str = "mint_private_address";
pub const GENESIS_ACCOUNT_PURSE: &str = "genesis_account_purse";
pub const MINT_GENESIS_ACCOUNT_BALANCE_UREF: &str = "mint_genesis_account_balance_uref";
pub const MINT_POS_BONDING_BALANCE_UREF: &str = "mint_pos_bonding_balance_uref";
pub const MINT_POS_PAYMENT_BALANCE_UREF: &str = "mint_pos_payment_balance_uref";
pub const MINT_POS_REWARDS_BALANCE_UREF: &str = "mint_pos_rewards_balance_uref";

/// Structure for tracking URefs generated in the genesis process.
pub struct GenesisURefsSource(BTreeMap<&'static str, URef>);

impl GenesisURefsSource {
    fn create_genesis_rng() -> ChaChaRng {
        // We are using easy to recover address and nonce as seeds so that the addresses
        // can be recomputed by the EngineState for PoS purposes.
<<<<<<< HEAD
        // This should never clash with the deploy's PRNG as there is no Ed25519 private key that
        // corresponds to `000..00` public key. Even if there was, because we are using nonce=0
        // and any valid deploy starts with nonce=1 the seed to deploy's PRNG will be different.
        execution::create_rng([0u8; 32], 0, contract_ffi::execution::Phase::System)
=======
        // This should never clash with the deploy's PRNG as there is no Ed25519 private
        // key that corresponds to `000..00` public key. Even if there was,
        // because we are using nonce=0 and any valid deploy starts with nonce=1
        // the seed to deploy's PRNG will be different.
        execution::create_rng([0u8; 32], 0)
>>>>>>> 0689c7e5
    }

    pub fn get_uref(&self, label: &str) -> URef {
        *self
            .0
            .get(label)
            .unwrap_or_else(|| panic!("URef {} wasn't generated.", label))
    }

    pub fn get_pos_address(&self) -> URef {
        *self.0.get(POS_PRIVATE_ADDRESS).unwrap() // It's safe to unwrap as we
                                                  // have included it when
                                                  // creating
                                                  // `GenesisURefsSource`.
    }
}

impl Default for GenesisURefsSource {
    fn default() -> Self {
        // Pregenerates all URefs so that they are statically known.
        let mut chacha_rng = GenesisURefsSource::create_genesis_rng();
        let mut urefs_map = BTreeMap::new();
        urefs_map.insert(POS_BONDING_PURSE, create_uref(&mut chacha_rng));
        urefs_map.insert(POS_PAYMENT_PURSE, create_uref(&mut chacha_rng));
        urefs_map.insert(POS_REWARDS_PURSE, create_uref(&mut chacha_rng));
        urefs_map.insert(POS_PUBLIC_ADDRESS, create_uref(&mut chacha_rng));
        urefs_map.insert(POS_PRIVATE_ADDRESS, create_uref(&mut chacha_rng));
        urefs_map.insert(MINT_PUBLIC_ADDRESS, create_uref(&mut chacha_rng));
        urefs_map.insert(MINT_PRIVATE_ADDRESS, create_uref(&mut chacha_rng));
        urefs_map.insert(GENESIS_ACCOUNT_PURSE, create_uref(&mut chacha_rng));
        urefs_map.insert(
            MINT_GENESIS_ACCOUNT_BALANCE_UREF,
            create_uref(&mut chacha_rng),
        );
        urefs_map.insert(MINT_POS_BONDING_BALANCE_UREF, create_uref(&mut chacha_rng));
        urefs_map.insert(MINT_POS_PAYMENT_BALANCE_UREF, create_uref(&mut chacha_rng));
        urefs_map.insert(MINT_POS_REWARDS_BALANCE_UREF, create_uref(&mut chacha_rng));

        GenesisURefsSource(urefs_map)
    }
}

fn create_uref<R: RngCore>(rng: &mut R) -> URef {
    let mut buff = [0u8; 32];
    rng.fill_bytes(&mut buff);
    URef::new(buff, AccessRights::READ_ADD_WRITE)
}

fn create_local_key<T: ToBytes>(
    seed: [u8; 32],
    key: T,
) -> Result<Key, contract_ffi::bytesrepr::Error> {
    let local_key_bytes = key.to_bytes()?;
    Ok(Key::local(seed, &local_key_bytes))
}

fn create_mint_effects(
    rng: &GenesisURefsSource,
    genesis_account_addr: [u8; 32],
    initial_motes: U512,
    mint_code_bytes: WasmiBytes,
    pos_bonded_balance: U512,
    protocol_version: u64,
) -> Result<HashMap<Key, Value>, execution::Error> {
    let mut tmp: HashMap<Key, Value> = HashMap::new();

    // Create (public_uref, mint_contract_uref)
    let public_uref = rng.get_uref(MINT_PUBLIC_ADDRESS);
    let mint_contract_uref = rng.get_uref(MINT_PRIVATE_ADDRESS);

    // Store (public_uref, mint_contract_uref) in global state

    tmp.insert(
        Key::URef(public_uref),
        Value::Key(Key::URef(mint_contract_uref)),
    );

    let purse_id_uref = rng.get_uref(GENESIS_ACCOUNT_PURSE);
    let pos_public_uref = rng.get_uref(POS_PUBLIC_ADDRESS);
    let pos_private_uref = rng.get_uref(POS_PRIVATE_ADDRESS);

    // Create genesis_account
    let genesis_account = {
        // All system contract public urefs MUST be added to the genesis account's
        // known_urefs
        let known_urefs = vec![
            (String::from(execution::MINT_NAME), Key::URef(public_uref)),
            (
                String::from(execution::POS_NAME),
                Key::URef(pos_public_uref),
            ),
            (pos_private_uref.as_string(), Key::URef(pos_private_uref)),
            (
                mint_contract_uref.as_string(),
                Key::URef(mint_contract_uref),
            ),
        ]
        .into_iter()
        .collect();
        let purse_id = PurseId::new(purse_id_uref);
        Account::create(genesis_account_addr, known_urefs, purse_id)
    };

    // Store (genesis_account_addr, genesis_account) in global state

    tmp.insert(
        Key::Account(genesis_account_addr),
        Value::Account(genesis_account),
    );

    // Create & store (purse_id_local_key, balance_uref) (for mint-local state)
    let purse_id_local_key = create_local_key(mint_contract_uref.addr(), purse_id_uref.addr())?;
    let balance_uref_key: Key = rng.get_uref(MINT_GENESIS_ACCOUNT_BALANCE_UREF).into();
    tmp.insert(purse_id_local_key, Value::Key(balance_uref_key));

    // proof of stake
    let pos_bonding_purse = rng.get_uref(POS_BONDING_PURSE);
    let pos_payment_purse = rng.get_uref(POS_PAYMENT_PURSE);
    let pos_rewards_purse = rng.get_uref(POS_REWARDS_PURSE);
    let pos_bonding_balance_key: Key = rng.get_uref(MINT_POS_BONDING_BALANCE_UREF).into();
    let pos_payment_balance_key: Key = rng.get_uref(MINT_POS_PAYMENT_BALANCE_UREF).into();
    let pos_rewards_balance_key: Key = rng.get_uref(MINT_POS_REWARDS_BALANCE_UREF).into();

    let pos_bonding_purse_local_key =
        create_local_key(mint_contract_uref.addr(), pos_bonding_purse.addr())?;
    let pos_payment_purse_local_key =
        create_local_key(mint_contract_uref.addr(), pos_payment_purse.addr())?;
    let pos_rewards_purse_local_key =
        create_local_key(mint_contract_uref.addr(), pos_rewards_purse.addr())?;

    tmp.insert(
        pos_bonding_purse_local_key,
        Value::Key(pos_bonding_balance_key),
    );
    tmp.insert(
        pos_payment_purse_local_key,
        Value::Key(pos_payment_balance_key),
    );
    tmp.insert(
        pos_rewards_purse_local_key,
        Value::Key(pos_rewards_balance_key),
    );

    let pos_bonding_balance: Value = Value::UInt512(pos_bonded_balance);
    let pos_payment_balance: Value = Value::UInt512(U512::zero());
    let pos_rewards_balance: Value = Value::UInt512(U512::zero());

    // Store (pos_balance_uref_key, pos_balance) in GlobalState
    tmp.insert(pos_bonding_balance_key, pos_bonding_balance);
    tmp.insert(pos_payment_balance_key, pos_payment_balance);
    tmp.insert(pos_rewards_balance_key, pos_rewards_balance);

    // Create & store balance

    let balance: Value = Value::UInt512(initial_motes);
    tmp.insert(balance_uref_key, balance);

    // Create mint_contract
    let mint_known_urefs = {
        let mut ret: BTreeMap<String, Key> = BTreeMap::new();
        ret.insert(balance_uref_key.as_string(), balance_uref_key);
        // Insert PoS balance URef and its initial stakes so that PoS.
        ret.insert(pos_bonding_balance_key.as_string(), pos_bonding_balance_key);
        ret.insert(pos_payment_balance_key.as_string(), pos_payment_balance_key);
        ret.insert(pos_rewards_balance_key.as_string(), pos_rewards_balance_key);
        ret
    };

    let mint_contract: Contract =
        Contract::new(mint_code_bytes.into(), mint_known_urefs, protocol_version);

    // Store (mint_contract_uref, mint_contract) in global state

    tmp.insert(
        Key::URef(mint_contract_uref),
        Value::Contract(mint_contract),
    );

    Ok(tmp)
}

fn create_pos_effects(
    rng: &GenesisURefsSource,
    pos_code: WasmiBytes,
    genesis_validators: Vec<(PublicKey, U512)>,
    protocol_version: u64,
) -> Result<HashMap<Key, Value>, execution::Error> {
    let mut tmp: HashMap<Key, Value> = HashMap::new();

    // Create (public_pos_uref, pos_contract_uref)
    let public_pos_address = rng.get_uref(POS_PUBLIC_ADDRESS);
    let pos_uref = rng.get_uref(POS_PRIVATE_ADDRESS);

    // Mateusz: Maybe we could make `public_pos_address` a Key::Hash after all.
    // Store public PoS address -> PoS contract relation
    tmp.insert(
        Key::URef(public_pos_address),
        Value::Key(Key::URef(pos_uref)),
    );

    // Add genesis validators to PoS contract object.
    // For now, we are storing validators in `known_urefs` map of the PoS contract
    // in the form: key: "v_{validator_pk}_{validator_stake}", value: doesn't
    // matter.
    let mut known_urefs: BTreeMap<String, Key> = genesis_validators
        .iter()
        .map(|(pub_key, balance)| {
            let key_bytes = pub_key.value();
            let mut hex_key = String::with_capacity(64);
            for byte in &key_bytes[..32] {
                write!(hex_key, "{:02x}", byte).unwrap();
            }
            let mut uref = String::new();
            uref.write_fmt(format_args!("v_{}_{}", hex_key, balance))
                .unwrap();
            uref
        })
        .map(|key| (key, Key::Hash([0u8; 32])))
        .collect();

    // Include the mint contract in its known_urefs
    let mint_public = rng.get_uref(MINT_PUBLIC_ADDRESS);
    let mint_private = rng.get_uref(MINT_PRIVATE_ADDRESS);
    known_urefs.insert(String::from(execution::MINT_NAME), Key::URef(mint_public));
    known_urefs.insert(mint_private.as_string(), Key::URef(mint_private));

    // Include PoS purses in its known_urefs
    let pos_bonding_purse = rng.get_uref(POS_BONDING_PURSE);
    let pos_payment_purse = rng.get_uref(POS_PAYMENT_PURSE);
    let pos_rewards_purse = rng.get_uref(POS_REWARDS_PURSE);
    known_urefs.insert(POS_BONDING_PURSE.to_string(), Key::URef(pos_bonding_purse));
    known_urefs.insert(POS_PAYMENT_PURSE.to_string(), Key::URef(pos_payment_purse));
    known_urefs.insert(POS_REWARDS_PURSE.to_string(), Key::URef(pos_rewards_purse));

    // Create PoS Contract object.
    let contract = Contract::new(pos_code.into(), known_urefs, protocol_version);

    // Store PoS code under `pos_uref`.
    tmp.insert(Key::URef(pos_uref), Value::Contract(contract));

    Ok(tmp)
}

// TODO: Post devnet, make genesis creation regular contract execution.
pub fn create_genesis_effects(
    genesis_account_addr: [u8; 32],
    initial_motes: U512,
    mint_code_bytes: WasmiBytes,
    pos_code_bytes: WasmiBytes,
    genesis_validators: Vec<(PublicKey, U512)>,
    protocol_version: u64,
) -> Result<ExecutionEffect, execution::Error> {
    let rng = GenesisURefsSource::default();

    let genesis_validator_stakes: U512 = genesis_validators
        .iter()
        .map(|t| t.1)
        .fold(U512::zero(), |a, b| a + b);

    let pos_effects =
        create_pos_effects(&rng, pos_code_bytes, genesis_validators, protocol_version)?;

    let mint_effects = create_mint_effects(
        &rng,
        genesis_account_addr,
        initial_motes,
        mint_code_bytes,
        genesis_validator_stakes,
        protocol_version,
    )?;

    let mut execution_effect: ExecutionEffect = Default::default();

    for (k, v) in mint_effects.into_iter().chain(pos_effects.into_iter()) {
        let k = if let Key::URef(_) = k {
            k.normalize()
        } else {
            k
        };
        execution_effect.ops.insert(k, Op::Write);
        execution_effect.transforms.insert(k, Transform::Write(v));
    }

    Ok(execution_effect)
}

pub enum GenesisResult {
    RootNotFound,
    KeyNotFound(Key),
    TypeMismatch(TypeMismatch),
    Success {
        post_state_hash: Blake2bHash,
        effect: ExecutionEffect,
    },
}

impl fmt::Display for GenesisResult {
    fn fmt(&self, f: &mut fmt::Formatter) -> Result<(), fmt::Error> {
        match self {
            GenesisResult::RootNotFound => write!(f, "Root not found"),
            GenesisResult::KeyNotFound(key) => write!(f, "Key not found: {}", key),
            GenesisResult::TypeMismatch(type_mismatch) => {
                write!(f, "Type mismatch: {:?}", type_mismatch)
            }
            GenesisResult::Success {
                post_state_hash,
                effect,
            } => write!(f, "Success: {} {:?}", post_state_hash, effect),
        }
    }
}

impl GenesisResult {
    pub fn from_commit_result(commit_result: CommitResult, effect: ExecutionEffect) -> Self {
        match commit_result {
            CommitResult::RootNotFound => GenesisResult::RootNotFound,
            CommitResult::KeyNotFound(key) => GenesisResult::KeyNotFound(key),
            CommitResult::TypeMismatch(type_mismatch) => GenesisResult::TypeMismatch(type_mismatch),
            CommitResult::Success(post_state_hash) => GenesisResult::Success {
                post_state_hash,
                effect,
            },
        }
    }
}

#[cfg(test)]
mod tests {
    use std::collections::btree_map::BTreeMap;
    use std::collections::HashMap;

    use crate::engine_state::create_genesis_effects;
    use crate::engine_state::genesis::{
        GenesisURefsSource, GENESIS_ACCOUNT_PURSE, MINT_GENESIS_ACCOUNT_BALANCE_UREF,
        MINT_POS_BONDING_BALANCE_UREF, MINT_POS_PAYMENT_BALANCE_UREF,
        MINT_POS_REWARDS_BALANCE_UREF, MINT_PRIVATE_ADDRESS, MINT_PUBLIC_ADDRESS,
        POS_PRIVATE_ADDRESS, POS_PUBLIC_ADDRESS,
    };
    use crate::engine_state::utils::{pos_validator_key, WasmiBytes};
    use contract_ffi::key::Key;
    use contract_ffi::value::account::PublicKey;
    use contract_ffi::value::{Contract, Value, U512};
    use engine_shared::test_utils;
    use engine_shared::transform::Transform;
    use engine_wasm_prep::wasm_costs::WasmCosts;

    use super::{create_local_key, POS_BONDING_PURSE};

    const GENESIS_ACCOUNT_ADDR: [u8; 32] = [6u8; 32];
    const PROTOCOL_VERSION: u64 = 1;
    const EXPECTED_GENESIS_TRANSFORM_COUNT: usize = 13; // 11 writes for Mint and 2 for PoS.
    const INITIAL_GENESIS_ACCOUNT_BALANCE: &str = "1000";
    const INITIAL_POS_VALIDATORS_BALANCE: &str = "15000";

    fn get_initial_motes(initial_balance: &str) -> U512 {
        U512::from_dec_str(initial_balance).expect("should create U512")
    }

    fn get_mint_code_bytes() -> WasmiBytes {
        let raw_bytes = test_utils::create_empty_wasm_module_bytes();
        WasmiBytes::new(raw_bytes.as_slice(), WasmCosts::free()).expect("should create wasmi bytes")
    }

    fn get_pos_code_bytes() -> WasmiBytes {
        let raw_bytes = test_utils::create_empty_wasm_module_bytes();
        WasmiBytes::new(raw_bytes.as_slice(), WasmCosts::free()).expect("should create wasmi bytes")
    }

    fn get_genesis_transforms() -> HashMap<Key, Transform> {
        let initial_genesis_account_balance = get_initial_motes(INITIAL_GENESIS_ACCOUNT_BALANCE);
        let initial_pos_validators_balance = get_initial_motes(INITIAL_POS_VALIDATORS_BALANCE);

        let mint_code_bytes = get_mint_code_bytes();
        let pos_code_bytes = get_pos_code_bytes();
        let genesis_validators = vec![(PublicKey::new([1u8; 32]), initial_pos_validators_balance)];

        create_genesis_effects(
            GENESIS_ACCOUNT_ADDR,
            initial_genesis_account_balance,
            mint_code_bytes,
            pos_code_bytes,
            genesis_validators,
            PROTOCOL_VERSION,
        )
        .expect("should create effects")
        .transforms
    }

    fn is_write(transform: &Transform) -> bool {
        if let Transform::Write(_) = transform {
            true
        } else {
            false
        }
    }

    fn extract_transform_key(effects: &HashMap<Key, Transform>, key: &Key) -> Option<Key> {
        if let Transform::Write(Value::Key(value)) =
            effects.get(&key.normalize()).expect("should have value")
        {
            Some(*value)
        } else {
            None
        }
    }

    fn extract_transform_u512(effects: &HashMap<Key, Transform>, key: &Key) -> Option<U512> {
        if let Transform::Write(Value::UInt512(value)) =
            effects.get(key).expect("should have value")
        {
            Some(*value)
        } else {
            None
        }
    }

    fn extract_transform_contract_bytes(
        effects: &HashMap<Key, Transform>,
        key: &Key,
    ) -> Option<Contract> {
        if let Transform::Write(Value::Contract(value)) =
            effects.get(&key.normalize()).expect("should have value")
        {
            Some(value.to_owned())
        } else {
            None
        }
    }

    #[test]
    fn create_genesis_effects_creates_expected_effects() {
        let transforms = get_genesis_transforms();

        assert_eq!(transforms.len(), EXPECTED_GENESIS_TRANSFORM_COUNT);

        assert!(transforms.iter().all(|(_, effect)| is_write(effect)));
    }

    #[test]
    fn create_genesis_effects_stores_contracts_uref_at_public_uref() {
        let rng = GenesisURefsSource::default();

        let mint_public_address = rng.get_uref(MINT_PUBLIC_ADDRESS);
        let pos_public_address = rng.get_uref(POS_PUBLIC_ADDRESS);

        let mint_public_uref_key = Key::URef(mint_public_address);
        let pos_public_uref_key = Key::URef(pos_public_address);

        let transforms = get_genesis_transforms();

        assert!(
            transforms.contains_key(&mint_public_uref_key.normalize()),
            "Should have expected Mint public_uref"
        );

        assert!(
            transforms.contains_key(&pos_public_uref_key.normalize()),
            "Should have expected PoS key."
        );

        let actual_mint_private_address = extract_transform_key(&transforms, &mint_public_uref_key)
            .expect("transform was not a write of a key");
        let actual_pos_private_address = extract_transform_key(&transforms, &pos_public_uref_key)
            .expect("Transforms did not contain PoS public uref Write.");

        let mint_private_address = rng.get_uref(MINT_PRIVATE_ADDRESS);
        let pos_private_address = rng.get_uref(POS_PRIVATE_ADDRESS);

        // the value under the outer mint_contract_uref should be a key value pointing
        // at the current contract bytes
        assert_eq!(
            actual_mint_private_address,
            Key::URef(mint_private_address),
            "invalid mint contract indirection"
        );

        assert_eq!(
            actual_pos_private_address,
            Key::URef(pos_private_address),
            "Invalid PoS contract indirection"
        );
    }

    #[test]
    fn create_genesis_effects_stores_mint_contract_code_at_mint_contract_uref() {
        let rng = GenesisURefsSource::default();

        let mint_contract_uref = rng.get_uref(MINT_PRIVATE_ADDRESS);

        // this is passing as currently designed, but see bug: EE-380
        let mint_contract_uref_key = Key::URef(mint_contract_uref);

        let transforms = get_genesis_transforms();

        let actual = extract_transform_contract_bytes(&transforms, &mint_contract_uref_key)
            .expect("transform was not a write of a key");

        let mint_code_bytes = get_mint_code_bytes();

        let balance_uref_key: Key = rng.get_uref(MINT_GENESIS_ACCOUNT_BALANCE_UREF).into();

        let pos_bonding_balance_uref_key: Key = rng.get_uref(MINT_POS_BONDING_BALANCE_UREF).into();
        let pos_payment_balance_uref_key: Key = rng.get_uref(MINT_POS_PAYMENT_BALANCE_UREF).into();
        let pos_rewards_balance_uref_key: Key = rng.get_uref(MINT_POS_REWARDS_BALANCE_UREF).into();

        let mint_known_urefs = {
            let mut ret: BTreeMap<String, Key> = BTreeMap::new();
            ret.insert(
                pos_bonding_balance_uref_key.as_string(),
                pos_bonding_balance_uref_key,
            );
            ret.insert(
                pos_payment_balance_uref_key.as_string(),
                pos_payment_balance_uref_key,
            );
            ret.insert(
                pos_rewards_balance_uref_key.as_string(),
                pos_rewards_balance_uref_key,
            );
            ret.insert(balance_uref_key.as_string(), balance_uref_key);
            ret
        };

        let mint_contract: Contract = Contract::new(mint_code_bytes.into(), mint_known_urefs, 1);

        // the value under the mint_contract_uref_key should be the current contract
        // bytes
        assert_eq!(actual, mint_contract, "invalid mint contract bytes");
    }

    #[test]
    fn create_genesis_effects_stores_local_keys_balance_urefs_associations() {
        let rng = GenesisURefsSource::default();

        let pos_bonding_purse = rng.get_uref(POS_BONDING_PURSE);
        let expected_mint_pos_balance_uref = rng.get_uref(MINT_POS_BONDING_BALANCE_UREF);

        let mint_contract_uref = rng.get_uref(MINT_PRIVATE_ADDRESS);

        let purse_id_uref = rng.get_uref(GENESIS_ACCOUNT_PURSE);

        let purse_id_local_key = create_local_key(mint_contract_uref.addr(), purse_id_uref.addr())
            .expect("Should create local key.");

        let pos_bonding_purse_local_key =
            create_local_key(mint_contract_uref.addr(), pos_bonding_purse.addr())
                .expect("Should create local key.");

        let balance_uref = rng.get_uref(MINT_GENESIS_ACCOUNT_BALANCE_UREF);

        let transforms = get_genesis_transforms();

        assert!(
            transforms.contains_key(&purse_id_local_key),
            "transforms should contain purse_id_local_key"
        );

        assert!(
            transforms.contains_key(&pos_bonding_purse_local_key),
            "transforms should contain pos_bonding_purse_local_key"
        );

        let mint_genesis_account_balance_uref =
            extract_transform_key(&transforms, &purse_id_local_key)
                .expect("transform was not a write of a key");

        assert_eq!(
            mint_genesis_account_balance_uref,
            Key::URef(balance_uref),
            "invalid balance indirection"
        );

        let mint_pos_balance_uref =
            extract_transform_key(&transforms, &pos_bonding_purse_local_key)
                .expect("Transform was not a write of a key.");

        assert_eq!(
            mint_pos_balance_uref,
            Key::URef(expected_mint_pos_balance_uref),
            "create_genesis_effects should store PoS purse -> balance association."
        );
    }

    #[test]
    fn create_genesis_effects_balances_at_balance_urefs() {
        let rng = GenesisURefsSource::default();

        let mint_contract_uref = rng.get_uref(MINT_PRIVATE_ADDRESS);

        let genesis_account_purse = rng.get_uref(GENESIS_ACCOUNT_PURSE);
        let pos_bonding_purse = rng.get_uref(POS_BONDING_PURSE);

        let genesis_account_purse_id_local_key =
            create_local_key(mint_contract_uref.addr(), genesis_account_purse.addr())
                .expect("Mint should create local key for genesis account purse.");

        let pos_validators_balance_local_key =
            create_local_key(mint_contract_uref.addr(), pos_bonding_purse.addr())
                .expect("Mint should create local key for PoS purse.");

        let genesis_account_balance_uref = rng.get_uref(MINT_GENESIS_ACCOUNT_BALANCE_UREF);
        let pos_balance_uref = rng.get_uref(MINT_POS_BONDING_BALANCE_UREF);

        let transforms = get_genesis_transforms();

        assert!(
            transforms.contains_key(&genesis_account_purse_id_local_key),
            "transforms should contain account_purse_id_local_key",
        );

        assert!(
            transforms.contains_key(&pos_validators_balance_local_key),
            "Transforms should contain pos_validators_balance_local_key",
        );

        let genesis_account_balance_uref_key = Key::URef(genesis_account_balance_uref).normalize();
        let pos_balance_uref_key = Key::URef(pos_balance_uref).normalize();

        let actual_genesis_account_balance =
            extract_transform_u512(&transforms, &genesis_account_balance_uref_key)
                .expect("transform was not a write of a key");

        let actual_pos_validators_balance =
            extract_transform_u512(&transforms, &pos_balance_uref_key)
                .expect("transform was not a write of a key");

        let initial_genesis_account_balance = get_initial_motes(INITIAL_GENESIS_ACCOUNT_BALANCE);
        let initial_pos_validators_balance = get_initial_motes(INITIAL_POS_VALIDATORS_BALANCE);

        // the value under the outer balance_uref_key should be a U512 value (the actual
        // balance)
        assert_eq!(
            actual_genesis_account_balance, initial_genesis_account_balance,
            "Invalid Genesis account balance"
        );
        assert_eq!(
            actual_pos_validators_balance, initial_pos_validators_balance,
            "Invalid PoS genesis validators' balance."
        );
    }

    #[test]
    fn create_genesis_effects_stores_genesis_account_at_genesis_account_addr() {
        let account_key = Key::Account(GENESIS_ACCOUNT_ADDR);

        let transforms = get_genesis_transforms();

        let mint_public_uref = {
            let account_transform = transforms
                .get(&account_key)
                .expect("should have expected account");

            if let Transform::Write(Value::Account(account)) = account_transform {
                account.urefs_lookup().get("mint")
            } else {
                None
            }
            .expect("should have uref")
        };

        let mint_private_uref = {
            let mint_public_uref_transform = transforms
                .get(&mint_public_uref.normalize())
                .expect("should have mint public uref tranform");

            if let Transform::Write(Value::Key(key @ Key::URef(_))) = mint_public_uref_transform {
                Some(key)
            } else {
                None
            }
            .expect("should have uref")
        };

        let actual_mint_contract_bytes = {
            let mint_contract_transform = transforms
                .get(&mint_private_uref.normalize())
                .expect("should have expected uref");

            if let Transform::Write(Value::Contract(contract)) = mint_contract_transform {
                Some(contract.bytes())
            } else {
                None
            }
            .expect("should have contract")
        };

        let expected_mint_contract_bytes: Vec<u8> = get_mint_code_bytes().into();

        assert_eq!(
            actual_mint_contract_bytes,
            expected_mint_contract_bytes.as_slice()
        );
    }

    #[test]
    fn create_pos_effects() {
        let rng = GenesisURefsSource::default();

        let genesis_validator_a_public_key = PublicKey::new([0u8; 32]);
        let genesis_validator_a_stake = U512::from(1000);

        let genesis_validator_b_public_key = PublicKey::new([1u8; 32]);
        let genesis_validator_b_stake = U512::from(200);

        let genesis_validators = vec![
            (genesis_validator_a_public_key, genesis_validator_a_stake),
            (genesis_validator_b_public_key, genesis_validator_b_stake),
        ];

        let pos_bonding_purse = rng.get_uref(POS_BONDING_PURSE);

        let public_pos_address = rng.get_uref(POS_PUBLIC_ADDRESS);

        let pos_contract_uref = rng.get_uref(POS_PRIVATE_ADDRESS);

        let pos_contract_bytes = get_pos_code_bytes();

        let pos_effects = {
            super::create_pos_effects(&rng, pos_contract_bytes.clone(), genesis_validators, 1)
                .expect("Creating PoS effects in test should not fail.")
        };

        assert_eq!(
            pos_effects.get(&Key::URef(public_pos_address)),
            Some(&Value::Key(Key::URef(pos_contract_uref))),
            "Public URef should point at PoS contract URef."
        );

        let pos_contract = match pos_effects
            .get(&Key::URef(pos_contract_uref))
            .expect("PoS contract should be stored in GlobalState.")
        {
            Value::Contract(contract) => contract,
            _ => panic!("Expected Value::Contract"),
        };

        // rustc isn't smart enough to figure that out
        let pos_contract_raw: Vec<u8> = pos_contract_bytes.into();
        assert_eq!(pos_contract.bytes().to_vec(), pos_contract_raw);
        // 2 for bonded validators, 3 for PoS purses, 2 for mint
        let expected_num_known_urefs = 7;
        assert_eq!(pos_contract.urefs_lookup().len(), expected_num_known_urefs);

        let validator_a_name: String =
            pos_validator_key(genesis_validator_a_public_key, genesis_validator_a_stake);
        let validator_b_name: String =
            pos_validator_key(genesis_validator_b_public_key, genesis_validator_b_stake);

        assert!(
            pos_contract.urefs_lookup().contains_key(&validator_a_name),
            "create_pos_effects should correctly store genesis validators in PoS known_urefs_map."
        );
        assert!(
            pos_contract.urefs_lookup().contains_key(&validator_b_name),
            "create_pos_effects should correctly store genesis validators in PoS known_urefs_map."
        );

        assert_eq!(
            pos_contract.urefs_lookup().get(POS_BONDING_PURSE),
            Some(&Key::URef(pos_bonding_purse)),
            "create_pos_effects should store POS_BONDING_PURSE in PoS contract's known urefs map."
        );
    }
}<|MERGE_RESOLUTION|>--- conflicted
+++ resolved
@@ -39,18 +39,10 @@
     fn create_genesis_rng() -> ChaChaRng {
         // We are using easy to recover address and nonce as seeds so that the addresses
         // can be recomputed by the EngineState for PoS purposes.
-<<<<<<< HEAD
         // This should never clash with the deploy's PRNG as there is no Ed25519 private key that
         // corresponds to `000..00` public key. Even if there was, because we are using nonce=0
         // and any valid deploy starts with nonce=1 the seed to deploy's PRNG will be different.
         execution::create_rng([0u8; 32], 0, contract_ffi::execution::Phase::System)
-=======
-        // This should never clash with the deploy's PRNG as there is no Ed25519 private
-        // key that corresponds to `000..00` public key. Even if there was,
-        // because we are using nonce=0 and any valid deploy starts with nonce=1
-        // the seed to deploy's PRNG will be different.
-        execution::create_rng([0u8; 32], 0)
->>>>>>> 0689c7e5
     }
 
     pub fn get_uref(&self, label: &str) -> URef {
