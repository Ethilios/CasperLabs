--- conflicted
+++ resolved
@@ -12,10 +12,6 @@
     contracts::{EntryPoint, EntryPointAccess, EntryPointType, EntryPoints, Parameter},
     CLType,
 };
-<<<<<<< HEAD
-use types::{account::AccountHash, ApiError, Key, URef, U512};
-=======
->>>>>>> 5327d1a2
 
 const ENTRY_FUNCTION_NAME: &str = "transfer";
 const PACKAGE_HASH_KEY_NAME: &str = "transfer_purse_to_account";
@@ -27,30 +23,7 @@
 
 #[no_mangle]
 pub extern "C" fn transfer() {
-<<<<<<< HEAD
-    let source: URef = account::get_main_purse();
-    let destination: AccountHash = runtime::get_arg(0)
-        .unwrap_or_revert_with(ApiError::MissingArgument)
-        .unwrap_or_revert_with(ApiError::InvalidArgument);
-    let amount: U512 = runtime::get_arg(1)
-        .unwrap_or_revert_with(ApiError::MissingArgument)
-        .unwrap_or_revert_with(ApiError::InvalidArgument);
-
-    let transfer_result = system::transfer_from_purse_to_account(source, destination, amount);
-
-    let final_balance = system::get_balance(source).unwrap_or_revert_with(ApiError::User(103));
-
-    let result = format!("{:?}", transfer_result);
-
-    let result_uref: Key = storage::new_uref(result).into();
-    runtime::put_key(TRANSFER_RESULT_UREF_NAME, result_uref);
-    runtime::put_key(
-        MAIN_PURSE_FINAL_BALANCE_UREF_NAME,
-        storage::new_uref(final_balance).into(),
-    );
-=======
     transfer_purse_to_account::delegate();
->>>>>>> 5327d1a2
 }
 
 #[no_mangle]
