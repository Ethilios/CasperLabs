--- conflicted
+++ resolved
@@ -1,17 +1,6 @@
 #![no_std]
 #![feature(cell_update)]
 extern crate alloc;
-<<<<<<< HEAD
-extern crate cl_std;
-
-use cl_std::contract_api;
-
-#[no_mangle]
-pub extern "C" fn call() {
-    let actual_purse_id = contract_api::create_purse();
-
-    contract_api::add_uref("actual_purse_id", &actual_purse_id.value().into());
-=======
 extern crate contract_ffi;
 
 use alloc::string::String;
@@ -22,5 +11,4 @@
     let purse_name: String = contract_api::get_arg(0);
     let purse_id = contract_api::create_purse();
     contract_api::add_uref(&purse_name, &purse_id.value().into());
->>>>>>> 3c9e6f9e
 }