#![no_std]
#![no_main]

<<<<<<< HEAD
use contract::{
    contract_api::{runtime, system},
    unwrap_or_revert::UnwrapOrRevert,
};
use types::{account::AccountHash, ApiError, U512};
=======
use contract::contract_api::{runtime, system};
use types::{account::PublicKey, ApiError, U512};
>>>>>>> 5327d1a2

const ARG_AMOUNT: &str = "amount";

#[no_mangle]
pub extern "C" fn call() {
<<<<<<< HEAD
    let amount: U512 = runtime::get_arg(0)
        .unwrap_or_revert_with(ApiError::MissingArgument)
        .unwrap_or_revert_with(ApiError::InvalidArgument);

    let account_hash = AccountHash::new([42; 32]);
    let result = system::transfer_to_account(account_hash, amount);
=======
    let amount: U512 = runtime::get_named_arg(ARG_AMOUNT);
    let public_key = PublicKey::ed25519_from([42; 32]);
    let result = system::transfer_to_account(public_key, amount);
>>>>>>> 5327d1a2
    assert_eq!(result, Err(ApiError::Transfer))
}<|MERGE_RESOLUTION|>--- conflicted
+++ resolved
@@ -1,32 +1,15 @@
 #![no_std]
 #![no_main]
 
-<<<<<<< HEAD
-use contract::{
-    contract_api::{runtime, system},
-    unwrap_or_revert::UnwrapOrRevert,
-};
+use contract::contract_api::{runtime, system};
 use types::{account::AccountHash, ApiError, U512};
-=======
-use contract::contract_api::{runtime, system};
-use types::{account::PublicKey, ApiError, U512};
->>>>>>> 5327d1a2
 
 const ARG_AMOUNT: &str = "amount";
 
 #[no_mangle]
 pub extern "C" fn call() {
-<<<<<<< HEAD
-    let amount: U512 = runtime::get_arg(0)
-        .unwrap_or_revert_with(ApiError::MissingArgument)
-        .unwrap_or_revert_with(ApiError::InvalidArgument);
-
+    let amount: U512 = runtime::get_named_arg(ARG_AMOUNT);
     let account_hash = AccountHash::new([42; 32]);
     let result = system::transfer_to_account(account_hash, amount);
-=======
-    let amount: U512 = runtime::get_named_arg(ARG_AMOUNT);
-    let public_key = PublicKey::ed25519_from([42; 32]);
-    let result = system::transfer_to_account(public_key, amount);
->>>>>>> 5327d1a2
     assert_eq!(result, Err(ApiError::Transfer))
 }