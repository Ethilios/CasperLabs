--- conflicted
+++ resolved
@@ -11,12 +11,6 @@
 
 #[no_mangle]
 pub extern "C" fn call() {
-<<<<<<< HEAD
-    let account: AccountHash = runtime::get_arg(0)
-        .unwrap_or_revert_with(ApiError::MissingArgument)
-        .unwrap_or_revert_with(ApiError::InvalidArgument);
-=======
-    let account: PublicKey = runtime::get_named_arg(ARG_ACCOUNT);
->>>>>>> 5327d1a2
+    let account: AccountHash = runtime::get_named_arg(ARG_ACCOUNT);
     account::remove_associated_key(account).unwrap_or_revert_with(ApiError::User(0))
 }