#![no_std]
#![no_main]

use contract::{
    contract_api::{runtime, system},
    unwrap_or_revert::UnwrapOrRevert,
};
use types::{account::AccountHash, ApiError, TransferredTo, U512};

<<<<<<< HEAD
enum Arg {
    AccountHash = 0,
    Amount = 1,
}
=======
const ARG_PUBLIC_KEY: &str = "public_key";
const ARG_AMOUNT: &str = "amount";
>>>>>>> 5327d1a2

#[repr(u16)]
enum Error {
    NonExistentAccount = 0,
}

#[no_mangle]
pub extern "C" fn call() {
<<<<<<< HEAD
    let account_hash: AccountHash = runtime::get_arg(Arg::AccountHash as u32)
        .unwrap_or_revert_with(ApiError::MissingArgument)
        .unwrap_or_revert_with(ApiError::InvalidArgument);
    let amount: U512 = runtime::get_arg(Arg::Amount as u32)
        .unwrap_or_revert_with(ApiError::MissingArgument)
        .unwrap_or_revert_with(ApiError::InvalidArgument);
    match system::transfer_to_account(account_hash, amount).unwrap_or_revert() {
=======
    let public_key: PublicKey = runtime::get_named_arg(ARG_PUBLIC_KEY);
    let amount: U512 = runtime::get_named_arg(ARG_AMOUNT);
    match system::transfer_to_account(public_key, amount).unwrap_or_revert() {
>>>>>>> 5327d1a2
        TransferredTo::NewAccount => {
            runtime::revert(ApiError::User(Error::NonExistentAccount as u16))
        }
        TransferredTo::ExistingAccount => (),
    }
}<|MERGE_RESOLUTION|>--- conflicted
+++ resolved
@@ -7,15 +7,8 @@
 };
 use types::{account::AccountHash, ApiError, TransferredTo, U512};
 
-<<<<<<< HEAD
-enum Arg {
-    AccountHash = 0,
-    Amount = 1,
-}
-=======
-const ARG_PUBLIC_KEY: &str = "public_key";
+const ARG_ACCOUNT_HASH: &str = "account_hash";
 const ARG_AMOUNT: &str = "amount";
->>>>>>> 5327d1a2
 
 #[repr(u16)]
 enum Error {
@@ -24,19 +17,9 @@
 
 #[no_mangle]
 pub extern "C" fn call() {
-<<<<<<< HEAD
-    let account_hash: AccountHash = runtime::get_arg(Arg::AccountHash as u32)
-        .unwrap_or_revert_with(ApiError::MissingArgument)
-        .unwrap_or_revert_with(ApiError::InvalidArgument);
-    let amount: U512 = runtime::get_arg(Arg::Amount as u32)
-        .unwrap_or_revert_with(ApiError::MissingArgument)
-        .unwrap_or_revert_with(ApiError::InvalidArgument);
+    let account_hash: AccountHash = runtime::get_named_arg(ARG_ACCOUNT_HASH);
+    let amount: U512 = runtime::get_named_arg(ARG_AMOUNT);
     match system::transfer_to_account(account_hash, amount).unwrap_or_revert() {
-=======
-    let public_key: PublicKey = runtime::get_named_arg(ARG_PUBLIC_KEY);
-    let amount: U512 = runtime::get_named_arg(ARG_AMOUNT);
-    match system::transfer_to_account(public_key, amount).unwrap_or_revert() {
->>>>>>> 5327d1a2
         TransferredTo::NewAccount => {
             runtime::revert(ApiError::User(Error::NonExistentAccount as u16))
         }
