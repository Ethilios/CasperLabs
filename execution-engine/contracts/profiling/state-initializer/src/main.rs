--- conflicted
+++ resolved
@@ -3,26 +3,12 @@
 #![no_std]
 #![no_main]
 
-<<<<<<< HEAD
-use contract::{
-    contract_api::{runtime, system},
-    unwrap_or_revert::UnwrapOrRevert,
-};
+use contract::contract_api::{runtime, system};
 use types::{account::AccountHash, ApiError, TransferredTo, U512};
 
-enum Arg {
-    Account1Hash = 0,
-    Account1Amount = 1,
-    Account2Hash = 2,
-}
-=======
-use contract::contract_api::{runtime, system};
-use types::{account::PublicKey, ApiError, TransferredTo, U512};
-
-const ARG_ACCOUNT1_PUBLIC_KEY: &str = "account_1_public_key";
+const ARG_ACCOUNT1_ACCOUNT_HASH: &str = "account_1_account_hash";
 const ARG_ACCOUNT1_AMOUNT: &str = "account_1_amount";
-const ARG_ACCOUNT2_PUBLIC_KEY: &str = "account_2_public_key";
->>>>>>> 5327d1a2
+const ARG_ACCOUNT2_ACCOUNT_HASH: &str = "account_2_account_hash";
 
 #[repr(u16)]
 enum Error {
@@ -41,25 +27,10 @@
 
 #[no_mangle]
 pub extern "C" fn call() {
-<<<<<<< HEAD
-    let account_hash1: AccountHash = runtime::get_arg(Arg::Account1Hash as u32)
-        .unwrap_or_revert_with(ApiError::MissingArgument)
-        .unwrap_or_revert_with(ApiError::InvalidArgument);
-    let amount: U512 = runtime::get_arg(Arg::Account1Amount as u32)
-        .unwrap_or_revert_with(ApiError::MissingArgument)
-        .unwrap_or_revert_with(ApiError::InvalidArgument);
+    let account_hash1: AccountHash = runtime::get_named_arg(ARG_ACCOUNT1_ACCOUNT_HASH);
+    let amount: U512 = runtime::get_named_arg(ARG_ACCOUNT1_AMOUNT);
     create_account_with_amount(account_hash1, amount);
 
-    let account_hash2: AccountHash = runtime::get_arg(Arg::Account2Hash as u32)
-        .unwrap_or_revert_with(ApiError::MissingArgument)
-        .unwrap_or_revert_with(ApiError::InvalidArgument);
+    let account_hash2: AccountHash = runtime::get_named_arg(ARG_ACCOUNT2_ACCOUNT_HASH);
     create_account_with_amount(account_hash2, U512::zero());
-=======
-    let public_key1: PublicKey = runtime::get_named_arg(ARG_ACCOUNT1_PUBLIC_KEY);
-    let amount: U512 = runtime::get_named_arg(ARG_ACCOUNT1_AMOUNT);
-    create_account_with_amount(public_key1, amount);
-
-    let public_key2: PublicKey = runtime::get_named_arg(ARG_ACCOUNT2_PUBLIC_KEY);
-    create_account_with_amount(public_key2, U512::zero());
->>>>>>> 5327d1a2
 }