#![cfg_attr(not(test), no_std)]

extern crate alloc;

use alloc::{
    collections::{BTreeMap, BTreeSet},
    string::String,
};

use contract::{
    contract_api::{runtime, storage, system},
    unwrap_or_revert::UnwrapOrRevert,
};
use proof_of_stake::{
    MintProvider, ProofOfStake, Queue, QueueProvider, RuntimeProvider, Stakes, StakesProvider,
};
use types::{
    account::AccountHash, system_contract_errors::pos::Error, ApiError, BlockTime, CLValue, Key,
    Phase, TransferResult, URef, U512,
};

pub const METHOD_BOND: &str = "bond";
pub const METHOD_UNBOND: &str = "unbond";
pub const METHOD_GET_PAYMENT_PURSE: &str = "get_payment_purse";
pub const METHOD_SET_REFUND_PURSE: &str = "set_refund_purse";
pub const METHOD_GET_REFUND_PURSE: &str = "get_refund_purse";
pub const METHOD_FINALIZE_PAYMENT: &str = "finalize_payment";

const BONDING_KEY: u8 = 1;
const UNBONDING_KEY: u8 = 2;

pub const ARG_AMOUNT: &str = "amount";
pub const ARG_PURSE: &str = "purse";
pub const ARG_ACCOUNT_KEY: &str = "account";

pub struct ProofOfStakeContract;

impl MintProvider for ProofOfStakeContract {
    fn transfer_purse_to_account(
        &mut self,
        source: URef,
        target: AccountHash,
        amount: U512,
    ) -> TransferResult {
        system::transfer_from_purse_to_account(source, target, amount)
    }

    fn transfer_purse_to_purse(
        &mut self,
        source: URef,
        target: URef,
        amount: U512,
    ) -> Result<(), ()> {
        system::transfer_from_purse_to_purse(source, target, amount).map_err(|_| ())
    }

    fn balance(&mut self, purse: URef) -> Option<U512> {
        system::get_balance(purse)
    }
}

impl QueueProvider for ProofOfStakeContract {
    /// Reads bonding queue from the local state of the contract.
    fn read_bonding(&mut self) -> Queue {
        storage::read_local(&BONDING_KEY)
            .unwrap_or_default()
            .unwrap_or_default()
    }

    /// Reads unbonding queue from the local state of the contract.
    fn read_unbonding(&mut self) -> Queue {
        storage::read_local(&UNBONDING_KEY)
            .unwrap_or_default()
            .unwrap_or_default()
    }

    /// Writes bonding queue to the local state of the contract.
    fn write_bonding(&mut self, queue: Queue) {
        storage::write_local(BONDING_KEY, queue);
    }

    /// Writes unbonding queue to the local state of the contract.
    fn write_unbonding(&mut self, queue: Queue) {
        storage::write_local(UNBONDING_KEY, queue);
    }
}

impl RuntimeProvider for ProofOfStakeContract {
    fn get_key(&self, name: &str) -> Option<Key> {
        runtime::get_key(name)
    }

    fn put_key(&mut self, name: &str, key: Key) {
        runtime::put_key(name, key)
    }

    fn remove_key(&mut self, name: &str) {
        runtime::remove_key(name)
    }

    fn get_phase(&self) -> Phase {
        runtime::get_phase()
    }

    fn get_block_time(&self) -> BlockTime {
        runtime::get_blocktime()
    }

    fn get_caller(&self) -> AccountHash {
        runtime::get_caller()
    }
}

impl StakesProvider for ProofOfStakeContract {
    /// Reads the current stakes from the contract's known urefs.
    fn read(&self) -> Result<Stakes, Error> {
        let mut stakes = BTreeMap::new();
        for (name, _) in runtime::list_named_keys() {
            let mut split_name = name.split('_');
            if Some("v") != split_name.next() {
                continue;
            }
            let hex_key = split_name
                .next()
                .ok_or(Error::StakesKeyDeserializationFailed)?;
            if hex_key.len() != 64 {
                return Err(Error::StakesKeyDeserializationFailed);
            }
            let mut key_bytes = [0u8; 32];
            let _bytes_written = base16::decode_slice(hex_key, &mut key_bytes)
                .map_err(|_| Error::StakesKeyDeserializationFailed)?;
            debug_assert!(_bytes_written == key_bytes.len());
            let pub_key = AccountHash::new(key_bytes);
            let balance = split_name
                .next()
                .and_then(|b| U512::from_dec_str(b).ok())
                .ok_or(Error::StakesDeserializationFailed)?;
            stakes.insert(pub_key, balance);
        }
        if stakes.is_empty() {
            return Err(Error::StakesNotFound);
        }
        Ok(Stakes(stakes))
    }

    /// Writes the current stakes to the contract's known urefs.
    fn write(&mut self, stakes: &Stakes) {
        // Encode the stakes as a set of uref names.
        let mut new_urefs: BTreeSet<String> = stakes.strings().collect();
        // Remove and add urefs to update the contract's known urefs accordingly.
        for (name, _) in runtime::list_named_keys() {
            if name.starts_with("v_") && !new_urefs.remove(&name) {
                runtime::remove_key(&name);
            }
        }
        for name in new_urefs {
            runtime::put_key(&name, Key::Hash([0; 32]));
        }
    }
}

impl ProofOfStake for ProofOfStakeContract {}

pub fn bond() {
    if !cfg!(feature = "enable-bonding") {
        runtime::revert(ApiError::Unhandled)
    }

    let validator = runtime::get_caller();
    let amount: U512 = runtime::get_named_arg(ARG_AMOUNT);
    // source purse
    let source: URef = runtime::get_named_arg(ARG_PURSE);

    let mut pos_contract = ProofOfStakeContract;
    pos_contract
        .bond(validator, amount, source)
        .unwrap_or_revert();
}

pub fn unbond() {
    if !cfg!(feature = "enable-bonding") {
        runtime::revert(ApiError::Unhandled)
    }

    let validator = runtime::get_caller();
    let maybe_amount = runtime::get_named_arg(ARG_AMOUNT);

    let mut pos_contract = ProofOfStakeContract;
    pos_contract
        .unbond(validator, maybe_amount)
        .unwrap_or_revert();
}

<<<<<<< HEAD
            let validator = runtime::get_caller();
            let maybe_amount = runtime::get_arg(1)
                .unwrap_or_revert_with(ApiError::MissingArgument)
                .unwrap_or_revert_with(ApiError::InvalidArgument);
            pos_contract
                .unbond(validator, maybe_amount)
                .unwrap_or_revert();
        }
        // Type of this method: `fn get_payment_purse() -> URef`
        METHOD_GET_PAYMENT_PURSE => {
            let rights_controlled_purse = pos_contract.get_payment_purse().unwrap_or_revert();
            let return_value = CLValue::from_t(rights_controlled_purse).unwrap_or_revert();
            runtime::ret(return_value);
        }
        // Type of this method: `fn set_refund_purse(purse: URef)`
        METHOD_SET_REFUND_PURSE => {
            let refund_purse: URef = runtime::get_arg(1)
                .unwrap_or_revert_with(ApiError::MissingArgument)
                .unwrap_or_revert_with(ApiError::InvalidArgument);
            pos_contract
                .set_refund_purse(refund_purse)
                .unwrap_or_revert();
        }
        // Type of this method: `fn get_refund_purse() -> URef`
        METHOD_GET_REFUND_PURSE => {
            // We purposely choose to remove the access rights so that we do not
            // accidentally give rights for a purse to some contract that is not
            // supposed to have it.
            let maybe_refund_purse = pos_contract.get_refund_purse().unwrap_or_revert();
            let return_value = CLValue::from_t(maybe_refund_purse).unwrap_or_revert();
            runtime::ret(return_value);
        }
        // Type of this method: `fn finalize_payment()`
        METHOD_FINALIZE_PAYMENT => {
            let amount_spent: U512 = runtime::get_arg(1)
                .unwrap_or_revert_with(ApiError::MissingArgument)
                .unwrap_or_revert_with(ApiError::InvalidArgument);
            let account: AccountHash = runtime::get_arg(2)
                .unwrap_or_revert_with(ApiError::MissingArgument)
                .unwrap_or_revert_with(ApiError::InvalidArgument);
            pos_contract
                .finalize_payment(amount_spent, account)
                .unwrap_or_revert();
        }
        _ => {}
    }
=======
pub fn get_payment_purse() {
    let pos_contract = ProofOfStakeContract;
    let rights_controlled_purse = pos_contract.get_payment_purse().unwrap_or_revert();
    let return_value = CLValue::from_t(rights_controlled_purse).unwrap_or_revert();
    runtime::ret(return_value);
}

pub fn set_refund_purse() {
    let mut pos_contract = ProofOfStakeContract;

    let refund_purse: URef = runtime::get_named_arg(ARG_PURSE);
    pos_contract
        .set_refund_purse(refund_purse)
        .unwrap_or_revert();
}

pub fn get_refund_purse() {
    let pos_contract = ProofOfStakeContract;
    // We purposely choose to remove the access rights so that we do not
    // accidentally give rights for a purse to some contract that is not
    // supposed to have it.
    let maybe_refund_purse = pos_contract.get_refund_purse().unwrap_or_revert();
    let return_value = CLValue::from_t(maybe_refund_purse).unwrap_or_revert();
    runtime::ret(return_value);
}

pub fn finalize_payment() {
    let mut pos_contract = ProofOfStakeContract;

    let amount_spent: U512 = runtime::get_named_arg(ARG_AMOUNT);
    let account: PublicKey = runtime::get_named_arg(ARG_ACCOUNT_KEY);
    pos_contract
        .finalize_payment(amount_spent, account)
        .unwrap_or_revert();
>>>>>>> 5327d1a2
}<|MERGE_RESOLUTION|>--- conflicted
+++ resolved
@@ -191,54 +191,6 @@
         .unwrap_or_revert();
 }
 
-<<<<<<< HEAD
-            let validator = runtime::get_caller();
-            let maybe_amount = runtime::get_arg(1)
-                .unwrap_or_revert_with(ApiError::MissingArgument)
-                .unwrap_or_revert_with(ApiError::InvalidArgument);
-            pos_contract
-                .unbond(validator, maybe_amount)
-                .unwrap_or_revert();
-        }
-        // Type of this method: `fn get_payment_purse() -> URef`
-        METHOD_GET_PAYMENT_PURSE => {
-            let rights_controlled_purse = pos_contract.get_payment_purse().unwrap_or_revert();
-            let return_value = CLValue::from_t(rights_controlled_purse).unwrap_or_revert();
-            runtime::ret(return_value);
-        }
-        // Type of this method: `fn set_refund_purse(purse: URef)`
-        METHOD_SET_REFUND_PURSE => {
-            let refund_purse: URef = runtime::get_arg(1)
-                .unwrap_or_revert_with(ApiError::MissingArgument)
-                .unwrap_or_revert_with(ApiError::InvalidArgument);
-            pos_contract
-                .set_refund_purse(refund_purse)
-                .unwrap_or_revert();
-        }
-        // Type of this method: `fn get_refund_purse() -> URef`
-        METHOD_GET_REFUND_PURSE => {
-            // We purposely choose to remove the access rights so that we do not
-            // accidentally give rights for a purse to some contract that is not
-            // supposed to have it.
-            let maybe_refund_purse = pos_contract.get_refund_purse().unwrap_or_revert();
-            let return_value = CLValue::from_t(maybe_refund_purse).unwrap_or_revert();
-            runtime::ret(return_value);
-        }
-        // Type of this method: `fn finalize_payment()`
-        METHOD_FINALIZE_PAYMENT => {
-            let amount_spent: U512 = runtime::get_arg(1)
-                .unwrap_or_revert_with(ApiError::MissingArgument)
-                .unwrap_or_revert_with(ApiError::InvalidArgument);
-            let account: AccountHash = runtime::get_arg(2)
-                .unwrap_or_revert_with(ApiError::MissingArgument)
-                .unwrap_or_revert_with(ApiError::InvalidArgument);
-            pos_contract
-                .finalize_payment(amount_spent, account)
-                .unwrap_or_revert();
-        }
-        _ => {}
-    }
-=======
 pub fn get_payment_purse() {
     let pos_contract = ProofOfStakeContract;
     let rights_controlled_purse = pos_contract.get_payment_purse().unwrap_or_revert();
@@ -269,9 +221,8 @@
     let mut pos_contract = ProofOfStakeContract;
 
     let amount_spent: U512 = runtime::get_named_arg(ARG_AMOUNT);
-    let account: PublicKey = runtime::get_named_arg(ARG_ACCOUNT_KEY);
+    let account: AccountHash = runtime::get_named_arg(ARG_ACCOUNT_KEY);
     pos_contract
         .finalize_payment(amount_spent, account)
         .unwrap_or_revert();
->>>>>>> 5327d1a2
 }