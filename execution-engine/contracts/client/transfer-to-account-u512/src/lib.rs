--- conflicted
+++ resolved
@@ -4,48 +4,16 @@
     contract_api::{runtime, system},
     unwrap_or_revert::UnwrapOrRevert,
 };
-<<<<<<< HEAD
-use types::{account::AccountHash, ApiError, U512};
-
-#[repr(u16)]
-enum Args {
-    AccountHash = 0,
-    Amount = 1,
-}
-
-#[repr(u32)]
-enum CustomError {
-    MissingAccountAccountHash = 1,
-    InvalidAccountAccountHash = 2,
-    MissingAmount = 3,
-    InvalidAmount = 4,
-}
-=======
-use types::{account::PublicKey, U512};
+use types::{account::AccountHash, U512};
 
 const ARG_TARGET: &str = "target";
 const ARG_AMOUNT: &str = "amount";
->>>>>>> 5327d1a2
 
 /// Executes mote transfer to supplied account hash.
 /// Transfers the requested amount.
 #[no_mangle]
 pub fn delegate() {
-<<<<<<< HEAD
-    let account_hash: AccountHash = runtime::get_arg(Args::AccountHash as u32)
-        .unwrap_or_revert_with(ApiError::User(
-            CustomError::MissingAccountAccountHash as u16,
-        ))
-        .unwrap_or_revert_with(ApiError::User(
-            CustomError::InvalidAccountAccountHash as u16,
-        ));
-    let transfer_amount: U512 = runtime::get_arg(Args::Amount as u32)
-        .unwrap_or_revert_with(ApiError::User(CustomError::MissingAmount as u16))
-        .unwrap_or_revert_with(ApiError::User(CustomError::InvalidAmount as u16));
+    let account_hash: AccountHash = runtime::get_named_arg(ARG_TARGET);
+    let transfer_amount: U512 = runtime::get_named_arg(ARG_AMOUNT);
     system::transfer_to_account(account_hash, transfer_amount).unwrap_or_revert();
-=======
-    let public_key: PublicKey = runtime::get_named_arg(ARG_TARGET);
-    let transfer_amount: U512 = runtime::get_named_arg(ARG_AMOUNT);
-    system::transfer_to_account(public_key, transfer_amount).unwrap_or_revert();
->>>>>>> 5327d1a2
 }