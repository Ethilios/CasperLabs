--- conflicted
+++ resolved
@@ -18,12 +18,8 @@
 export declare function add_local(key_ptr: usize, key_size: usize, value_ptr: usize, value_size: usize): void;
 /** @hidden */
 @external("env", "new_uref")
-<<<<<<< HEAD
 export declare function new_uref(uref_ptr: usize, value_ptr: usize, value_size: usize): void;
-=======
-export declare function new_uref(key_ptr: usize, value_ptr: usize, value_size: usize): void;
 /** @hidden */
->>>>>>> 1307718e
 @external("env", "store_function")
 export declare function store_function(function_name_ptr: usize, function_name_size: usize, named_keys_ptr: usize, named_keys_size: usize, uref_addr_ptr: usize): void;
 /** @hidden */
