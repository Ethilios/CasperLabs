use num_traits::Zero;
use std::collections::HashMap;

use engine_core::engine_state::genesis::GenesisAccount;
use engine_shared::motes::Motes;
use engine_test_support::{
    internal::{utils, ExecuteRequestBuilder, InMemoryWasmTestBuilder, DEFAULT_ACCOUNTS},
    DEFAULT_ACCOUNT_ADDR,
};
<<<<<<< HEAD
use types::{account::AccountHash, U512};

const CONTRACT_LOCAL_STATE: &str = "local_state.wasm";
const ACCOUNT_1_ADDR: AccountHash = AccountHash::new([1u8; 32]);
=======
use types::{account::PublicKey, RuntimeArgs, U512};

const CONTRACT_LOCAL_STATE: &str = "do_nothing.wasm";
const ACCOUNT_1_ADDR: PublicKey = PublicKey::ed25519_from([1u8; 32]);
>>>>>>> 5327d1a2
const ACCOUNT_1_BALANCE: u64 = 2000;
const ACCOUNT_1_BOND: u64 = 1000;

const ACCOUNT_2_ADDR: AccountHash = AccountHash::new([2u8; 32]);
const ACCOUNT_2_BALANCE: u64 = 2000;
const ACCOUNT_2_BOND: u64 = 200;

#[ignore]
#[test]
fn should_return_bonded_validators() {
    let accounts = {
        let mut tmp: Vec<GenesisAccount> = DEFAULT_ACCOUNTS.clone();
        let account_1 = GenesisAccount::new(
            ACCOUNT_1_ADDR,
            Motes::new(ACCOUNT_1_BALANCE.into()),
            Motes::new(ACCOUNT_1_BOND.into()),
        );
        let account_2 = GenesisAccount::new(
            ACCOUNT_2_ADDR,
            Motes::new(ACCOUNT_2_BALANCE.into()),
            Motes::new(ACCOUNT_2_BOND.into()),
        );
        tmp.push(account_1);
        tmp.push(account_2);
        tmp
    };

    let run_genesis_request = utils::create_run_genesis_request(accounts.clone());

    let exec_request = ExecuteRequestBuilder::standard(
        DEFAULT_ACCOUNT_ADDR,
        CONTRACT_LOCAL_STATE,
        RuntimeArgs::default(),
    )
    .build();

    let actual = InMemoryWasmTestBuilder::default()
        .run_genesis(&run_genesis_request)
        .exec(exec_request)
        .commit()
        .get_bonded_validators()[0]
        .clone();

    let expected: HashMap<AccountHash, U512> = {
        let zero = Motes::zero();
        accounts
            .iter()
            .filter_map(move |genesis_account| {
                if genesis_account.bonded_amount() > zero {
                    Some((
                        genesis_account.account_hash(),
                        genesis_account.bonded_amount().value(),
                    ))
                } else {
                    None
                }
            })
            .collect()
    };

    assert_eq!(actual, expected);
}<|MERGE_RESOLUTION|>--- conflicted
+++ resolved
@@ -7,17 +7,10 @@
     internal::{utils, ExecuteRequestBuilder, InMemoryWasmTestBuilder, DEFAULT_ACCOUNTS},
     DEFAULT_ACCOUNT_ADDR,
 };
-<<<<<<< HEAD
-use types::{account::AccountHash, U512};
-
-const CONTRACT_LOCAL_STATE: &str = "local_state.wasm";
-const ACCOUNT_1_ADDR: AccountHash = AccountHash::new([1u8; 32]);
-=======
-use types::{account::PublicKey, RuntimeArgs, U512};
+use types::{account::AccountHash, RuntimeArgs, U512};
 
 const CONTRACT_LOCAL_STATE: &str = "do_nothing.wasm";
-const ACCOUNT_1_ADDR: PublicKey = PublicKey::ed25519_from([1u8; 32]);
->>>>>>> 5327d1a2
+const ACCOUNT_1_ADDR: AccountHash = AccountHash::new([1u8; 32]);
 const ACCOUNT_1_BALANCE: u64 = 2000;
 const ACCOUNT_1_BOND: u64 = 1000;
 
