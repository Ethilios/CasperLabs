--- conflicted
+++ resolved
@@ -19,18 +19,12 @@
         let deploy = DeployItemBuilder::new()
             .with_deploy_hash([1; 32])
             .with_address(DEFAULT_ACCOUNT_ADDR)
-<<<<<<< HEAD
-            .with_payment_code("ee_601_regression.wasm", (*DEFAULT_PAYMENT,))
-            .with_session_code("ee_601_regression.wasm", ())
-            .with_authorization_keys(&[genesis_account_hash])
-=======
             .with_payment_code(
                 "ee_601_regression.wasm",
                 runtime_args! { ARG_AMOUNT => *DEFAULT_PAYMENT },
             )
             .with_session_code("ee_601_regression.wasm", RuntimeArgs::default())
-            .with_authorization_keys(&[genesis_public_key])
->>>>>>> 5327d1a2
+            .with_authorization_keys(&[genesis_account_hash])
             .build();
 
         ExecuteRequestBuilder::new().push_deploy(deploy).build()
