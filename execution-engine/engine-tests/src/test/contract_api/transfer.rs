use lazy_static::lazy_static;

use engine_core::{
    engine_state::{Error as CoreError, CONV_RATE},
    execution::Error as ExecError,
};
use engine_shared::motes::Motes;
use engine_test_support::{
    internal::{
        utils, DeployItemBuilder, ExecuteRequestBuilder, InMemoryWasmTestBuilder, DEFAULT_PAYMENT,
        DEFAULT_RUN_GENESIS_REQUEST,
    },
    DEFAULT_ACCOUNT_ADDR, DEFAULT_ACCOUNT_INITIAL_BALANCE,
};
<<<<<<< HEAD
use types::{account::AccountHash, ApiError, U512};
=======
use types::{
    account::PublicKey, runtime_args, AccessRights, ApiError, Key, RuntimeArgs, URef, U512,
};
>>>>>>> 5327d1a2

const CONTRACT_TRANSFER_PURSE_TO_ACCOUNT: &str = "transfer_purse_to_account.wasm";
const CONTRACT_TRANSFER_TO_ACCOUNT: &str = "transfer_to_account_u512.wasm";
const TRANSFER_RESULT_NAMED_KEY: &str = "transfer_result";

lazy_static! {
    static ref TRANSFER_1_AMOUNT: U512 = U512::from(250_000_000) + 1000;
    static ref TRANSFER_2_AMOUNT: U512 = U512::from(750);
    static ref TRANSFER_2_AMOUNT_WITH_ADV: U512 = *DEFAULT_PAYMENT + *TRANSFER_2_AMOUNT;
    static ref TRANSFER_TOO_MUCH: U512 = U512::from(u64::max_value());
    static ref ACCOUNT_1_INITIAL_BALANCE: U512 = *DEFAULT_PAYMENT;
}

<<<<<<< HEAD
const ACCOUNT_1_ADDR: AccountHash = AccountHash::new([1u8; 32]);
const ACCOUNT_2_ADDR: AccountHash = AccountHash::new([2u8; 32]);
=======
const ACCOUNT_1_ADDR: PublicKey = PublicKey::ed25519_from([1u8; 32]);
const ACCOUNT_2_ADDR: PublicKey = PublicKey::ed25519_from([2u8; 32]);
const ARG_TARGET: &str = "target";
const ARG_AMOUNT: &str = "amount";
>>>>>>> 5327d1a2

#[ignore]
#[test]
fn should_transfer_to_account() {
    let initial_genesis_amount: U512 = U512::from(DEFAULT_ACCOUNT_INITIAL_BALANCE);
    let transfer_amount: U512 = *TRANSFER_1_AMOUNT;

    // Run genesis
    let mut builder = InMemoryWasmTestBuilder::default();

    let builder = builder.run_genesis(&DEFAULT_RUN_GENESIS_REQUEST);

    let default_account = builder
        .get_account(DEFAULT_ACCOUNT_ADDR)
        .expect("should get account");

    let default_account_purse = default_account.main_purse();

    // Check genesis account balance
    let genesis_balance = builder.get_purse_balance(default_account_purse);

    assert_eq!(genesis_balance, initial_genesis_amount,);

    // Exec transfer contract

    let exec_request_1 = ExecuteRequestBuilder::standard(
        DEFAULT_ACCOUNT_ADDR,
        CONTRACT_TRANSFER_TO_ACCOUNT,
        runtime_args! { ARG_TARGET => ACCOUNT_1_ADDR, ARG_AMOUNT => *TRANSFER_1_AMOUNT },
    )
    .build();

    builder.exec(exec_request_1).expect_success().commit();

    let account = builder
        .get_account(ACCOUNT_1_ADDR)
        .expect("should get account");
    let account_purse = account.main_purse();

    // Check genesis account balance

    let genesis_balance = builder.get_purse_balance(default_account_purse);

    let gas_cost =
        Motes::from_gas(builder.exec_costs(0)[0], CONV_RATE).expect("should convert gas to motes");

    assert_eq!(
        genesis_balance,
        initial_genesis_amount - gas_cost.value() - transfer_amount
    );

    // Check account 1 balance

    let account_1_balance = builder.get_purse_balance(account_purse);

    assert_eq!(account_1_balance, transfer_amount,);
}

#[ignore]
#[test]
fn should_transfer_from_account_to_account() {
    let initial_genesis_amount: U512 = U512::from(DEFAULT_ACCOUNT_INITIAL_BALANCE);
    let transfer_1_amount: U512 = *TRANSFER_1_AMOUNT;
    let transfer_2_amount: U512 = *TRANSFER_2_AMOUNT;

    // Run genesis
    let mut builder = InMemoryWasmTestBuilder::default();

    let builder = builder.run_genesis(&DEFAULT_RUN_GENESIS_REQUEST);

    let default_account = builder
        .get_account(DEFAULT_ACCOUNT_ADDR)
        .expect("should get account");

    let default_account_purse = default_account.main_purse();

    // Check genesis account balance
    let genesis_balance = builder.get_purse_balance(default_account_purse);

    assert_eq!(genesis_balance, initial_genesis_amount,);

    // Exec transfer 1 contract

    let exec_request_1 = ExecuteRequestBuilder::standard(
        DEFAULT_ACCOUNT_ADDR,
        CONTRACT_TRANSFER_TO_ACCOUNT,
        runtime_args! { ARG_TARGET => ACCOUNT_1_ADDR, ARG_AMOUNT => *TRANSFER_1_AMOUNT },
    )
    .build();

    builder.exec(exec_request_1).expect_success().commit();

    let exec_1_response = builder
        .get_exec_response(0)
        .expect("should have exec response");

    let genesis_balance = builder.get_purse_balance(default_account_purse);

    let gas_cost = Motes::from_gas(utils::get_exec_costs(exec_1_response)[0], CONV_RATE)
        .expect("should convert");

    assert_eq!(
        genesis_balance,
        initial_genesis_amount - gas_cost.value() - transfer_1_amount
    );

    // Check account 1 balance
    let account_1 = builder
        .get_account(ACCOUNT_1_ADDR)
        .expect("should have account 1");
    let account_1_purse = account_1.main_purse();
    let account_1_balance = builder.get_purse_balance(account_1_purse);

    assert_eq!(account_1_balance, transfer_1_amount,);

    // Exec transfer 2 contract

    let exec_request_2 = ExecuteRequestBuilder::standard(
        ACCOUNT_1_ADDR,
        CONTRACT_TRANSFER_TO_ACCOUNT,
        runtime_args! { ARG_TARGET => ACCOUNT_2_ADDR, ARG_AMOUNT => *TRANSFER_2_AMOUNT },
    )
    .build();

    builder.exec(exec_request_2).expect_success().commit();

    let exec_2_response = builder
        .get_exec_response(1)
        .expect("should have exec response");

    let account_2 = builder
        .get_account(ACCOUNT_2_ADDR)
        .expect("should have account 2");

    let account_2_purse = account_2.main_purse();

    // Check account 1 balance

    let account_1_balance = builder.get_purse_balance(account_1_purse);

    let gas_cost = Motes::from_gas(utils::get_exec_costs(exec_2_response)[0], CONV_RATE)
        .expect("should convert");

    assert_eq!(
        account_1_balance,
        transfer_1_amount - gas_cost.value() - transfer_2_amount
    );

    let account_2_balance = builder.get_purse_balance(account_2_purse);

    assert_eq!(account_2_balance, transfer_2_amount,);
}

#[ignore]
#[test]
fn should_transfer_to_existing_account() {
    let initial_genesis_amount: U512 = U512::from(DEFAULT_ACCOUNT_INITIAL_BALANCE);
    let transfer_1_amount: U512 = *TRANSFER_1_AMOUNT;
    let transfer_2_amount: U512 = *TRANSFER_2_AMOUNT;

    // Run genesis
    let mut builder = InMemoryWasmTestBuilder::default();

    let builder = builder.run_genesis(&DEFAULT_RUN_GENESIS_REQUEST);

    let default_account = builder
        .get_account(DEFAULT_ACCOUNT_ADDR)
        .expect("should get account");

    let default_account_purse = default_account.main_purse();

    // Check genesis account balance
    let genesis_balance = builder.get_purse_balance(default_account_purse);

    assert_eq!(genesis_balance, initial_genesis_amount,);

    // Exec transfer 1 contract

    let exec_request_1 = ExecuteRequestBuilder::standard(
        DEFAULT_ACCOUNT_ADDR,
        CONTRACT_TRANSFER_TO_ACCOUNT,
        runtime_args! { ARG_TARGET => ACCOUNT_1_ADDR, ARG_AMOUNT => *TRANSFER_1_AMOUNT },
    )
    .build();

    builder.exec(exec_request_1).expect_success().commit();

    // Exec transfer contract

    let account_1 = builder
        .get_account(ACCOUNT_1_ADDR)
        .expect("should get account");

    let account_1_purse = account_1.main_purse();

    // Check genesis account balance

    let genesis_balance = builder.get_purse_balance(default_account_purse);

    let gas_cost =
        Motes::from_gas(builder.exec_costs(0)[0], CONV_RATE).expect("should convert gas to motes");

    assert_eq!(
        genesis_balance,
        initial_genesis_amount - gas_cost.value() - transfer_1_amount
    );

    // Check account 1 balance

    let account_1_balance = builder.get_purse_balance(account_1_purse);

    assert_eq!(account_1_balance, transfer_1_amount,);

    // Exec transfer contract

    let exec_request_2 = ExecuteRequestBuilder::standard(
        ACCOUNT_1_ADDR,
        CONTRACT_TRANSFER_TO_ACCOUNT,
        runtime_args! { ARG_TARGET => ACCOUNT_2_ADDR, ARG_AMOUNT => *TRANSFER_2_AMOUNT },
    )
    .build();
    builder.exec(exec_request_2).expect_success().commit();

    let account_2 = builder
        .get_account(ACCOUNT_2_ADDR)
        .expect("should get account");

    let account_2_purse = account_2.main_purse();

    // Check account 1 balance

    let account_1_balance = builder.get_purse_balance(account_1_purse);

    let gas_cost =
        Motes::from_gas(builder.exec_costs(1)[0], CONV_RATE).expect("should convert gas to motes");

    assert_eq!(
        account_1_balance,
        transfer_1_amount - gas_cost.value() - transfer_2_amount,
    );

    // Check account 2 balance

    let account_2_balance_transform = builder.get_purse_balance(account_2_purse);

    assert_eq!(account_2_balance_transform, transfer_2_amount);
}

#[ignore]
#[test]
fn should_fail_when_insufficient_funds() {
    // Run genesis

    let exec_request_1 = ExecuteRequestBuilder::standard(
        DEFAULT_ACCOUNT_ADDR,
        CONTRACT_TRANSFER_TO_ACCOUNT,
        runtime_args! { ARG_TARGET => ACCOUNT_1_ADDR, ARG_AMOUNT => *TRANSFER_1_AMOUNT },
    )
    .build();
    let exec_request_2 = ExecuteRequestBuilder::standard(
        ACCOUNT_1_ADDR,
        CONTRACT_TRANSFER_TO_ACCOUNT,
        runtime_args! { ARG_TARGET => ACCOUNT_2_ADDR, ARG_AMOUNT => *TRANSFER_2_AMOUNT_WITH_ADV },
    )
    .build();

    let exec_request_3 = ExecuteRequestBuilder::standard(
        ACCOUNT_1_ADDR,
        CONTRACT_TRANSFER_TO_ACCOUNT,
        runtime_args! { ARG_TARGET => ACCOUNT_2_ADDR, ARG_AMOUNT => *TRANSFER_TOO_MUCH },
    )
    .build();

    let result = InMemoryWasmTestBuilder::default()
        .run_genesis(&DEFAULT_RUN_GENESIS_REQUEST)
        // Exec transfer contract
        .exec(exec_request_1)
        .expect_success()
        .commit()
        // Exec transfer contract
        .exec(exec_request_2)
        .expect_success()
        .commit()
        // // Exec transfer contract
        .exec(exec_request_3)
        .commit()
        .finish();

    let error_msg = result
        .builder()
        .exec_error_message(2)
        .expect("should have error message");
    assert!(
        error_msg.contains(&format!("{:?}", ApiError::Transfer)),
        error_msg
    );
}

#[ignore]
#[test]
fn should_transfer_total_amount() {
    let mut builder = InMemoryWasmTestBuilder::default();

    let exec_request_1 = ExecuteRequestBuilder::standard(
        DEFAULT_ACCOUNT_ADDR,
        CONTRACT_TRANSFER_PURSE_TO_ACCOUNT,
        runtime_args! { "target" => ACCOUNT_1_ADDR, "amount" => *ACCOUNT_1_INITIAL_BALANCE },
    )
    .build();

    let exec_request_2 = ExecuteRequestBuilder::standard(
        ACCOUNT_1_ADDR,
        CONTRACT_TRANSFER_PURSE_TO_ACCOUNT,
        runtime_args! { "target" => ACCOUNT_2_ADDR, "amount" => *ACCOUNT_1_INITIAL_BALANCE },
    )
    .build();
    builder
        .run_genesis(&DEFAULT_RUN_GENESIS_REQUEST)
        .exec(exec_request_1)
        .expect_success()
        .commit()
        .exec(exec_request_2)
        .commit()
        .expect_success()
        .finish();
}

#[ignore]
#[test]
fn should_transfer_wasmless_account_to_purse() {
    transfer_wasmless(WasmlessTransfer::AccountMainPurseToPurse);
}

#[ignore]
#[test]
fn should_transfer_wasmless_account_to_account() {
    transfer_wasmless(WasmlessTransfer::AccountMainPurseToAccountMainPurse);
}

#[ignore]
#[test]
fn should_transfer_wasmless_account_to_account_by_key() {
    transfer_wasmless(WasmlessTransfer::AccountToAccountByKey);
}

#[ignore]
#[test]
fn should_transfer_wasmless_purse_to_purse() {
    transfer_wasmless(WasmlessTransfer::PurseToPurse);
}

#[ignore]
#[test]
fn should_transfer_wasmless_amount_as_u64() {
    transfer_wasmless(WasmlessTransfer::AmountAsU64);
}

enum WasmlessTransfer {
    AccountMainPurseToPurse,
    AccountMainPurseToAccountMainPurse,
    PurseToPurse,
    AccountToAccountByKey,
    AmountAsU64,
}

fn transfer_wasmless(wasmless_transfer: WasmlessTransfer) {
    let mut builder = init_wasmless_transform_builder();
    let transfer_amount: U512 = U512::from(1000);

    let account_1_purse = builder
        .get_account(ACCOUNT_1_ADDR)
        .expect("should get account 1")
        .main_purse();

    let account_2_purse = builder
        .get_account(ACCOUNT_2_ADDR)
        .expect("should get account 2")
        .main_purse();

    let account_1_starting_balance = builder.get_purse_balance(account_1_purse);
    let account_2_starting_balance = builder.get_purse_balance(account_2_purse);

    let runtime_args = match wasmless_transfer {
        WasmlessTransfer::AccountMainPurseToPurse => {
            runtime_args! { "target" => account_2_purse, "amount" => transfer_amount }
        }
        WasmlessTransfer::AccountMainPurseToAccountMainPurse => {
            runtime_args! { "target" => ACCOUNT_2_ADDR, "amount" => transfer_amount }
        }
        WasmlessTransfer::AccountToAccountByKey => {
            runtime_args! { "target" => types::Key::Account(ACCOUNT_2_ADDR), "amount" => transfer_amount }
        }
        WasmlessTransfer::PurseToPurse => {
            runtime_args! { "source" => account_1_purse, "target" => account_2_purse, "amount" => transfer_amount }
        }
        WasmlessTransfer::AmountAsU64 => {
            runtime_args! { "source" => account_1_purse, "target" => account_2_purse, "amount" => 1000u64 }
        }
    };

    let no_wasm_transfer_request = {
        let deploy_item = DeployItemBuilder::new()
            .with_address(ACCOUNT_1_ADDR)
            .with_empty_payment_bytes(runtime_args! {})
            .with_transfer_args(runtime_args)
            .with_authorization_keys(&[ACCOUNT_1_ADDR])
            .build();
        ExecuteRequestBuilder::from_deploy_item(deploy_item).build()
    };

    builder
        .exec(no_wasm_transfer_request)
        .expect_success()
        .commit();

    assert_eq!(
        account_1_starting_balance - transfer_amount,
        builder.get_purse_balance(account_1_purse),
        "account 1 ending balance incorrect"
    );
    assert_eq!(
        account_2_starting_balance + transfer_amount,
        builder.get_purse_balance(account_2_purse),
        "account 2 ending balance incorrect"
    );
}

#[ignore]
#[test]
fn should_not_transfer_wasmless_to_self_by_addr() {
    invalid_transfer_wasmless(InvalidWasmlessTransfer::TransferToSelfByAddr);
}

#[ignore]
#[test]
fn should_not_transfer_wasmless_to_self_by_key() {
    invalid_transfer_wasmless(InvalidWasmlessTransfer::TransferToSelfByKey);
}

#[ignore]
#[test]
fn should_not_transfer_wasmless_to_self_by_uref() {
    invalid_transfer_wasmless(InvalidWasmlessTransfer::TransferToSelfByURef);
}

#[ignore]
#[test]
fn should_not_transfer_wasmless_other_account_by_addr() {
    invalid_transfer_wasmless(InvalidWasmlessTransfer::OtherSourceAccountByAddr);
}

#[ignore]
#[test]
fn should_not_transfer_wasmless_other_account_by_key() {
    invalid_transfer_wasmless(InvalidWasmlessTransfer::OtherSourceAccountByKey);
}

#[ignore]
#[test]
fn should_not_transfer_wasmless_other_account_by_uref() {
    invalid_transfer_wasmless(InvalidWasmlessTransfer::OtherSourceAccountByURef);
}

#[ignore]
#[test]
fn should_not_transfer_wasmless_missing_target() {
    invalid_transfer_wasmless(InvalidWasmlessTransfer::MissingTarget);
}

#[ignore]
#[test]
fn should_not_transfer_wasmless_missing_amount() {
    invalid_transfer_wasmless(InvalidWasmlessTransfer::MissingAmount);
}

#[ignore]
#[test]
fn should_not_transfer_wasmless_source_uref_nonexistent() {
    invalid_transfer_wasmless(InvalidWasmlessTransfer::SourceURefNonexistent);
}

#[ignore]
#[test]
fn should_not_transfer_wasmless_target_uref_nonexistent() {
    invalid_transfer_wasmless(InvalidWasmlessTransfer::TargetURefNonexistent);
}

#[ignore]
#[test]
fn should_not_transfer_wasmless_invalid_source_uref() {
    invalid_transfer_wasmless(InvalidWasmlessTransfer::SourceURefNotPurse);
}

#[ignore]
#[test]
fn should_not_transfer_wasmless_invalid_target_uref() {
    invalid_transfer_wasmless(InvalidWasmlessTransfer::TargetURefNotPurse);
}

#[ignore]
#[test]
fn should_not_transfer_wasmless_other_purse_to_self_purse() {
    invalid_transfer_wasmless(InvalidWasmlessTransfer::OtherPurseToSelfPurse);
}

enum InvalidWasmlessTransfer {
    TransferToSelfByAddr,
    TransferToSelfByKey,
    TransferToSelfByURef,
    OtherSourceAccountByAddr,
    OtherSourceAccountByKey,
    OtherSourceAccountByURef,
    MissingTarget,
    MissingAmount,
    SourceURefNotPurse,
    TargetURefNotPurse,
    SourceURefNonexistent,
    TargetURefNonexistent,
    OtherPurseToSelfPurse,
}

fn invalid_transfer_wasmless(invalid_wasmless_transfer: InvalidWasmlessTransfer) {
    let mut builder = init_wasmless_transform_builder();
    let transfer_amount: U512 = U512::from(1000);

    let (addr, runtime_args, expected_error) = match invalid_wasmless_transfer {
        InvalidWasmlessTransfer::TransferToSelfByAddr => {
            // same source and target purse is invalid
            (
                ACCOUNT_1_ADDR,
                runtime_args! { "target" => ACCOUNT_1_ADDR, "amount" => transfer_amount },
                CoreError::Exec(ExecError::Revert(ApiError::InvalidPurse)),
            )
        }
        InvalidWasmlessTransfer::TransferToSelfByKey => {
            // same source and target purse is invalid
            (
                ACCOUNT_1_ADDR,
                runtime_args! { "target" => Key::Account(ACCOUNT_1_ADDR), "amount" => transfer_amount },
                CoreError::Exec(ExecError::Revert(ApiError::InvalidPurse)),
            )
        }
        InvalidWasmlessTransfer::TransferToSelfByURef => {
            let account_1_purse = builder
                .get_account(ACCOUNT_1_ADDR)
                .expect("should get account 1")
                .main_purse();
            // same source and target purse is invalid
            (
                ACCOUNT_1_ADDR,
                runtime_args! { "target" => account_1_purse, "amount" => transfer_amount },
                CoreError::Exec(ExecError::Revert(ApiError::InvalidPurse)),
            )
        }
        InvalidWasmlessTransfer::OtherSourceAccountByAddr => {
            // passes another account's addr as source
            (
                ACCOUNT_1_ADDR,
                runtime_args! { "source" => ACCOUNT_2_ADDR, "target" => ACCOUNT_1_ADDR, "amount" => transfer_amount },
                CoreError::Exec(ExecError::Revert(ApiError::InvalidArgument)),
            )
        }
        InvalidWasmlessTransfer::OtherSourceAccountByKey => {
            // passes another account's Key::Account as source
            (
                ACCOUNT_1_ADDR,
                runtime_args! { "source" => Key::Account(ACCOUNT_2_ADDR), "target" => ACCOUNT_1_ADDR, "amount" => transfer_amount },
                CoreError::Exec(ExecError::Revert(ApiError::InvalidArgument)),
            )
        }
        InvalidWasmlessTransfer::OtherSourceAccountByURef => {
            let account_2_purse = builder
                .get_account(ACCOUNT_2_ADDR)
                .expect("should get account 1")
                .main_purse();
            // passes another account's purse as source
            (
                ACCOUNT_1_ADDR,
                runtime_args! { "source" => account_2_purse, "target" => ACCOUNT_1_ADDR, "amount" => transfer_amount },
                CoreError::Exec(ExecError::ForgedReference(account_2_purse)),
            )
        }
        InvalidWasmlessTransfer::MissingTarget => {
            // does not pass target
            (
                ACCOUNT_1_ADDR,
                runtime_args! { "amount" => transfer_amount },
                CoreError::Exec(ExecError::Revert(ApiError::MissingArgument)),
            )
        }
        InvalidWasmlessTransfer::MissingAmount => {
            // does not pass amount
            (
                ACCOUNT_1_ADDR,
                runtime_args! { "target" => ACCOUNT_2_ADDR },
                CoreError::Exec(ExecError::Revert(ApiError::MissingArgument)),
            )
        }
        InvalidWasmlessTransfer::SourceURefNotPurse => {
            let not_purse_uref =
                get_default_account_named_uref(&mut builder, TRANSFER_RESULT_NAMED_KEY);
            // passes an invalid uref as source (an existing uref that is not a purse uref)
            (
                DEFAULT_ACCOUNT_ADDR,
                runtime_args! { "source" => not_purse_uref, "target" => ACCOUNT_1_ADDR, "amount" => transfer_amount },
                CoreError::Exec(ExecError::Revert(ApiError::InvalidPurse)),
            )
        }
        InvalidWasmlessTransfer::TargetURefNotPurse => {
            let not_purse_uref =
                get_default_account_named_uref(&mut builder, TRANSFER_RESULT_NAMED_KEY);
            // passes an invalid uref as target (an existing uref that is not a purse uref)
            (
                DEFAULT_ACCOUNT_ADDR,
                runtime_args! { "target" => not_purse_uref, "amount" => transfer_amount },
                CoreError::Exec(ExecError::Revert(ApiError::InvalidPurse)),
            )
        }
        InvalidWasmlessTransfer::SourceURefNonexistent => {
            let nonexistent_purse = URef::new([255; 32], AccessRights::READ_ADD_WRITE);
            // passes a nonexistent uref as source; considered to be a forged reference as when
            // a caller passes a uref as source they are claiming it is a purse and that they have
            // write access to it / are allowed to take funds from it.
            (
                ACCOUNT_1_ADDR,
                runtime_args! { "source" => nonexistent_purse, "target" => ACCOUNT_1_ADDR, "amount" => transfer_amount },
                CoreError::Exec(ExecError::ForgedReference(nonexistent_purse)),
            )
        }
        InvalidWasmlessTransfer::TargetURefNonexistent => {
            let nonexistent_purse = URef::new([255; 32], AccessRights::READ_ADD_WRITE);
            // passes a nonexistent uref as target
            (
                ACCOUNT_1_ADDR,
                runtime_args! { "target" => nonexistent_purse, "amount" => transfer_amount },
                CoreError::Exec(ExecError::Revert(ApiError::InvalidPurse)),
            )
        }
        InvalidWasmlessTransfer::OtherPurseToSelfPurse => {
            let account_1_purse = builder
                .get_account(ACCOUNT_1_ADDR)
                .expect("should get account 1")
                .main_purse();
            let account_2_purse = builder
                .get_account(ACCOUNT_2_ADDR)
                .expect("should get account 1")
                .main_purse();

            // attempts to take from an unowned purse
            (
                ACCOUNT_1_ADDR,
                runtime_args! { "source" => account_2_purse, "target" => account_1_purse, "amount" => transfer_amount },
                CoreError::Exec(ExecError::ForgedReference(account_2_purse)),
            )
        }
    };

    let no_wasm_transfer_request = {
        let deploy_item = DeployItemBuilder::new()
            .with_address(addr)
            .with_empty_payment_bytes(runtime_args! {})
            .with_transfer_args(runtime_args)
            .with_authorization_keys(&[addr])
            .build();
        ExecuteRequestBuilder::from_deploy_item(deploy_item).build()
    };

    builder.exec(no_wasm_transfer_request);

    let result = builder
        .get_exec_responses()
        .last()
        .expect("Expected to be called after run()")
        .get(0)
        .expect("Unable to get first deploy result");

    assert!(result.is_failure(), "was expected to fail");

    let error = result.as_error().expect("should have error");

    assert_eq!(
        format!("{}", &expected_error),
        format!("{}", error),
        "expected_error: {} actual error: {}",
        expected_error,
        error
    );
}

fn get_default_account_named_uref(builder: &mut InMemoryWasmTestBuilder, name: &str) -> URef {
    let default_account = builder
        .get_account(DEFAULT_ACCOUNT_ADDR)
        .expect("default account should exist");
    default_account
        .named_keys()
        .get(name)
        .expect("default account should have named key")
        .as_uref()
        .expect("should be a uref")
        .to_owned()
}

fn init_wasmless_transform_builder() -> InMemoryWasmTestBuilder {
    let mut builder = InMemoryWasmTestBuilder::default();
    let create_account_1 = ExecuteRequestBuilder::standard(
        DEFAULT_ACCOUNT_ADDR,
        CONTRACT_TRANSFER_PURSE_TO_ACCOUNT,
        runtime_args! { "target" => ACCOUNT_1_ADDR, "amount" => *DEFAULT_PAYMENT },
    )
    .build();

    let create_account_2 = ExecuteRequestBuilder::standard(
        DEFAULT_ACCOUNT_ADDR,
        CONTRACT_TRANSFER_PURSE_TO_ACCOUNT,
        runtime_args! { "target" => ACCOUNT_2_ADDR, "amount" => *DEFAULT_PAYMENT },
    )
    .build();

    builder
        .run_genesis(&DEFAULT_RUN_GENESIS_REQUEST)
        .exec(create_account_1)
        .expect_success()
        .commit()
        .exec(create_account_2)
        .commit()
        .expect_success()
        .to_owned()
}<|MERGE_RESOLUTION|>--- conflicted
+++ resolved
@@ -12,13 +12,9 @@
     },
     DEFAULT_ACCOUNT_ADDR, DEFAULT_ACCOUNT_INITIAL_BALANCE,
 };
-<<<<<<< HEAD
-use types::{account::AccountHash, ApiError, U512};
-=======
 use types::{
-    account::PublicKey, runtime_args, AccessRights, ApiError, Key, RuntimeArgs, URef, U512,
+    account::AccountHash, runtime_args, AccessRights, ApiError, Key, RuntimeArgs, URef, U512,
 };
->>>>>>> 5327d1a2
 
 const CONTRACT_TRANSFER_PURSE_TO_ACCOUNT: &str = "transfer_purse_to_account.wasm";
 const CONTRACT_TRANSFER_TO_ACCOUNT: &str = "transfer_to_account_u512.wasm";
@@ -32,15 +28,10 @@
     static ref ACCOUNT_1_INITIAL_BALANCE: U512 = *DEFAULT_PAYMENT;
 }
 
-<<<<<<< HEAD
 const ACCOUNT_1_ADDR: AccountHash = AccountHash::new([1u8; 32]);
 const ACCOUNT_2_ADDR: AccountHash = AccountHash::new([2u8; 32]);
-=======
-const ACCOUNT_1_ADDR: PublicKey = PublicKey::ed25519_from([1u8; 32]);
-const ACCOUNT_2_ADDR: PublicKey = PublicKey::ed25519_from([2u8; 32]);
 const ARG_TARGET: &str = "target";
 const ARG_AMOUNT: &str = "amount";
->>>>>>> 5327d1a2
 
 #[ignore]
 #[test]
