--- conflicted
+++ resolved
@@ -1,24 +1,15 @@
 //! Some functions to use in tests.
 
 use engine_wasm_prep::wasm_costs::WasmCosts;
-<<<<<<< HEAD
-use types::{account::AccountHash, AccessRights, Key, URef};
-=======
-use types::{account::PublicKey, contracts::NamedKeys, AccessRights, Key, URef};
->>>>>>> 5327d1a2
+use types::{account::AccountHash, contracts::NamedKeys, AccessRights, Key, URef};
 
 use crate::{account::Account, stored_value::StoredValue};
 
 /// Returns an account value paired with its key
 pub fn mocked_account(account_hash: AccountHash) -> Vec<(Key, StoredValue)> {
     let purse = URef::new([0u8; 32], AccessRights::READ_ADD_WRITE);
-<<<<<<< HEAD
-    let account = Account::create(account_hash, BTreeMap::new(), purse);
+    let account = Account::create(account_hash, NamedKeys::new(), purse);
     vec![(Key::Account(account_hash), StoredValue::Account(account))]
-=======
-    let account = Account::create(public_key, NamedKeys::new(), purse);
-    vec![(Key::Account(public_key), StoredValue::Account(account))]
->>>>>>> 5327d1a2
 }
 
 pub fn wasm_costs_mock() -> WasmCosts {
