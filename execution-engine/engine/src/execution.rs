--- conflicted
+++ resolved
@@ -27,14 +27,9 @@
 use functions::{
     ADD_FUNC_INDEX, ADD_UREF_FUNC_INDEX, CALL_CONTRACT_FUNC_INDEX, GAS_FUNC_INDEX,
     GET_ARG_FUNC_INDEX, GET_CALL_RESULT_FUNC_INDEX, GET_FN_FUNC_INDEX, GET_READ_FUNC_INDEX,
-<<<<<<< HEAD
-    GET_UREF_FUNC_INDEX, HAS_UREF_FUNC_INDEX, LOAD_ARG_FUNC_INDEX, NEW_FUNC_INDEX,
-    PROTOCOL_VERSION_FUNC_INDEX, READ_FUNC_INDEX, RET_FUNC_INDEX, REVERT_FUNC_INDEX, SEED_FN_INDEX,
-=======
     GET_UREF_FUNC_INDEX, HAS_UREF_FUNC_INDEX, IS_VALID_FN_INDEX, LOAD_ARG_FUNC_INDEX,
-    NEW_FUNC_INDEX, PROTOCOL_VERSION_FUNC_INDEX, READ_FUNC_INDEX, RET_FUNC_INDEX, SEED_FN_INDEX,
->>>>>>> 62c383e0
-    SER_FN_FUNC_INDEX, STORE_FN_INDEX, WRITE_FUNC_INDEX,
+    NEW_FUNC_INDEX, PROTOCOL_VERSION_FUNC_INDEX, READ_FUNC_INDEX, RET_FUNC_INDEX,
+    REVERT_FUNC_INDEX, SEED_FN_INDEX, SER_FN_FUNC_INDEX, STORE_FN_INDEX, WRITE_FUNC_INDEX,
 };
 use resolvers::create_module_resolver;
 use resolvers::error::ResolverError;
@@ -50,14 +45,9 @@
     BytesRepr(BytesReprError),
     KeyNotFound(Key),
     TypeMismatch(TypeMismatch),
-<<<<<<< HEAD
-    Overflow,
     InvalidAccess {
         required: AccessRights,
     },
-=======
-    InvalidAccess { required: AccessRights },
->>>>>>> 62c383e0
     ForgedReference(Key),
     ArgIndexOutOfBounds(usize),
     URefNotFound(String),
