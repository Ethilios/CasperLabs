#!/usr/bin/env python3
import os
import sys
import re
import errno
import urllib.request
import shutil
from glob import glob
from pathlib import Path
from shutil import copyfile
from setuptools import setup, find_packages
from os import path
from os.path import basename, dirname, join

from setuptools.command.develop import develop as DevelopCommand
from setuptools.command.install import install as InstallCommand
from distutils.spawn import find_executable

THIS_DIRECTORY = os.path.dirname(os.path.realpath(__file__))
PROTOBUF_DIR = f"{THIS_DIRECTORY}/../../../protobuf"
PROTO_DIR = f"{THIS_DIRECTORY}/casper_client/proto"
PACKAGE_DIR = f"{THIS_DIRECTORY}/casper_client"
NAME = "casperlabs_client"


def proto_compiler_check():
    proto_c = find_executable("protoc")
    if proto_c is None:
        sys.stderr.write(
            "protoc is not installed. "
            "Please install Protocol Buffers binary package for your Operating System.\n"
        )
        sys.exit(-1)


def python_compiler_check():
    if sys.version < "3.6":
        sys.stderr.write(f"{NAME} is only supported on Python versions 3.6+.\n")
        sys.exit(-1)


def make_dirs(path):
    try:
        os.makedirs(path)
    except OSError as e:
        if e.errno != errno.EEXIST:
            raise


def download(url, directory):
    make_dirs(directory)
    urllib.request.urlretrieve(url, join(directory, basename(url)))


def replace_in_place(pairs, file_name):
    import in_place

    with in_place.InPlace(file_name) as f:
        for line in f:
            for r, s in pairs:
                line = re.sub(r, s, line)
            f.write(line)


def modify_files(description, pairs, files):
    print(description, ":", files)
    for file_name in files:
        replace_in_place(pairs, file_name)


def run_protoc(file_names, PROTO_DIR=PROTO_DIR):
    import grpc_tools
    from grpc_tools import protoc

    print(f"Run protoc...: {file_names}")
    google_proto = join(dirname(grpc_tools.__file__), "_proto")
    for file_name in file_names:
        protoc.main(
            (
                "",
                f"-I{PROTO_DIR}",
                "-I" + google_proto,
                f"--python_out={PACKAGE_DIR}",
                f"--grpc_python_out={PACKAGE_DIR}",
                file_name,
            )
        )


def collect_proto_files():
    import grpc_tools

    print("Collect files...")

    download(
        "https://raw.githubusercontent.com/scalapb/ScalaPB/master/protobuf/scalapb/scalapb.proto",
        f"{PROTO_DIR}",
    )

    copyfile(
        join(dirname(grpc_tools.__file__), "_proto/google/protobuf/empty.proto"),
        f"{PROTO_DIR}/empty.proto",
    )
    copyfile(
        join(dirname(grpc_tools.__file__), "_proto/google/protobuf/descriptor.proto"),
        f"{PROTO_DIR}/descriptor.proto",
    )
    copyfile(
        join(dirname(grpc_tools.__file__), "_proto/google/protobuf/wrappers.proto"),
        f"{PROTO_DIR}/wrappers.proto",
    )

    download(
        "https://raw.githubusercontent.com/CasperLabs/CasperLabs/dev/protobuf/google/api/annotations.proto",
        f"{PROTO_DIR}",
    )
    download(
        "https://raw.githubusercontent.com/CasperLabs/CasperLabs/dev/protobuf/google/api/http.proto",
        f"{PROTO_DIR}",
    )

    for file_name in Path(f"{PROTOBUF_DIR}/io/").glob("**/*.proto"):
        copyfile(file_name, f"{PROTO_DIR}/{basename(file_name)}")
    print("Finished collecting files...")


def clean_up():
    try:
        shutil.rmtree(f"{PROTO_DIR}")
    except FileNotFoundError:
        pass
    for file_name in glob(f"{PACKAGE_DIR}/*pb2*py"):
        os.remove(file_name)


def run_codegen():
    python_compiler_check()
    proto_compiler_check()
    clean_up()
    make_dirs(f"{PROTO_DIR}")
    collect_proto_files()
    modify_files(
        "Patch proto files' imports", [(r'".+/', '"')], glob(f"{PROTO_DIR}/*.proto")
    )
    run_protoc(glob(f"{PROTO_DIR}/*.proto"))
    modify_files(
        "Patch generated Python gRPC modules",
        [(r"(import .*_pb2)", r"from . \1")],
        glob(f"{PACKAGE_DIR}/*pb2*py"),
    )


with open(path.join(THIS_DIRECTORY, "README.md"), encoding="utf-8") as fh:
    long_description = fh.read()


class CInstall(InstallCommand):
    def run(self):
        run_codegen()
        super().run()


class CDevelop(DevelopCommand):
    def run(self):
        run_codegen()
        super().run()


setup(
    name=NAME,
<<<<<<< HEAD
    version='0.3.13',
    packages=find_packages(exclude=['tests']),
    setup_requires=['protobuf==3.9.0',
                    'grpcio-tools>=1.20',
                    'in-place==0.4.0',
                    'grpcio>=1.20'],
    install_requires=['protobuf==3.9.0',
                      'grpcio>=1.20',
                      'pyblake2==1.1.2',
                      'ed25519==1.4'],
    cmdclass={
        'install': CInstall,
        'develop': CDevelop,
    },
    description='Python Client for interacting with a CasperLabs Node',
=======
    version="0.3.9",
    packages=find_packages(exclude=["tests"]),
    setup_requires=[
        "protobuf==3.9.0",
        "grpcio-tools>=1.20",
        "in-place==0.4.0",
        "grpcio>=1.20",
    ],
    install_requires=[
        "protobuf==3.9.0",
        "grpcio>=1.20",
        "pyblake2==1.1.2",
        "ed25519==1.4",
    ],
    cmdclass={"install": CInstall, "develop": CDevelop},
    description="Python Client for interacting with a CasperLabs Node",
>>>>>>> c7e49ce8
    long_description=long_description,
    long_description_content_type="text/markdown",
    include_package_data=True,
    keywords="casperlabs blockchain ethereum smart-contracts",
    author="CasperLabs LLC",
    author_email="testing@casperlabs.io",
    license="CasperLabs Open Source License (COSL)",
    zip_safe=False,
    classifiers=[
        "Development Status :: 3 - Alpha",
        "Programming Language :: Python :: 3.6",
        "Programming Language :: Python :: 3.7",
        "Programming Language :: Python :: 3 :: Only",
        "Operating System :: OS Independent",
        "Intended Audience :: Developers",
    ],
    python_requires=">=3.6.0",
    project_urls={
        "Source": "https://github.com/CasperLabs/CasperLabs/tree/dev/integration-testing/client/CasperClient",
        "Readme": "https://github.com/CasperLabs/CasperLabs/blob/dev/integration-testing/client/CasperClient/README.md",
    },
    entry_points = {
        "console_scripts": ['casper_client = casper_client.casper_client:main']
    },
)<|MERGE_RESOLUTION|>--- conflicted
+++ resolved
@@ -168,7 +168,6 @@
 
 setup(
     name=NAME,
-<<<<<<< HEAD
     version='0.3.13',
     packages=find_packages(exclude=['tests']),
     setup_requires=['protobuf==3.9.0',
@@ -184,24 +183,6 @@
         'develop': CDevelop,
     },
     description='Python Client for interacting with a CasperLabs Node',
-=======
-    version="0.3.9",
-    packages=find_packages(exclude=["tests"]),
-    setup_requires=[
-        "protobuf==3.9.0",
-        "grpcio-tools>=1.20",
-        "in-place==0.4.0",
-        "grpcio>=1.20",
-    ],
-    install_requires=[
-        "protobuf==3.9.0",
-        "grpcio>=1.20",
-        "pyblake2==1.1.2",
-        "ed25519==1.4",
-    ],
-    cmdclass={"install": CInstall, "develop": CDevelop},
-    description="Python Client for interacting with a CasperLabs Node",
->>>>>>> c7e49ce8
     long_description=long_description,
     long_description_content_type="text/markdown",
     include_package_data=True,
