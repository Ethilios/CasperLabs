import os
from dataclasses import dataclass
from typing import Any, Optional
from docker import DockerClient


from test.cl_node.casperlabs_accounts import GENESIS_ACCOUNT, Account
from test.cl_node.common import random_string


DEFAULT_NODE_ENV = {
    "RUST_BACKTRACE": "full",
    "CL_LOG_LEVEL": os.environ.get("CL_LOG_LEVEL", "INFO"),
    "CL_CASPER_IGNORE_DEPLOY_SIGNATURE": "false",
    "CL_SERVER_NO_UPNP": "true",
    "CL_VERSION": "test",
}


@dataclass
class DockerConfig:
    """
    This holds all information that will be needed for creating both docker containers for a CL_Node
    """

    docker_client: DockerClient
    node_private_key: str
    node_public_key: str = None
    node_env: dict = None
    network: Optional[Any] = None
    number: int = 0
    rand_str: Optional[str] = None
    command_timeout: int = 180
    mem_limit: str = "4G"
    is_bootstrap: bool = False
    is_validator: bool = True
    is_signed_deploy: bool = True
    bootstrap_address: Optional[str] = None
    use_new_gossiping: bool = True
    is_payment_code_enabled: bool = False
    initial_motes: int = 100 * (10 ** 9)  # 100 billion
    socket_volume: Optional[str] = None
<<<<<<< HEAD
    grpc_encryption: bool = False
=======
    node_account: Account = None
>>>>>>> e0b78d5e

    def __post_init__(self):
        if self.rand_str is None:
            self.rand_str = random_string(5)
        if self.node_env is None:
            self.node_env = DEFAULT_NODE_ENV
        java_options = os.environ.get("_JAVA_OPTIONS")
        if java_options is not None:
            self.node_env["_JAVA_OPTIONS"] = java_options

    def node_command_options(self, server_host: str) -> dict:
        bootstrap_path = "/root/.casperlabs/bootstrap"
        options = {
            "--server-default-timeout": "10second",
            "--server-host": server_host,
            "--casper-validator-private-key": self.node_private_key,
            "--grpc-socket": "/root/.casperlabs/sockets/.casper-node.sock",
            "--metrics-prometheus": "",
            "--tls-certificate": f"{bootstrap_path}/node-{self.number}.certificate.pem",
            "--tls-key": f"{bootstrap_path}/node-{self.number}.key.pem",
        }
        if self.grpc_encryption:
            options["--grpc-use-tls"] = ""
        if self.bootstrap_address:
            options["--server-bootstrap"] = self.bootstrap_address
        if self.is_bootstrap:
            gen_acct_key_file = GENESIS_ACCOUNT.public_key_filename
            options[
                "--casper-genesis-account-public-key-path"
            ] = f"/root/.casperlabs/accounts/{gen_acct_key_file}"
            options["--casper-initial-motes"] = self.initial_motes
        if self.node_public_key:
            options["--casper-validator-public-key"] = self.node_public_key
        if self.use_new_gossiping:
            options["--server-use-gossiping"] = ""
        return options<|MERGE_RESOLUTION|>--- conflicted
+++ resolved
@@ -40,11 +40,8 @@
     is_payment_code_enabled: bool = False
     initial_motes: int = 100 * (10 ** 9)  # 100 billion
     socket_volume: Optional[str] = None
-<<<<<<< HEAD
+    node_account: Account = None
     grpc_encryption: bool = False
-=======
-    node_account: Account = None
->>>>>>> e0b78d5e
 
     def __post_init__(self):
         if self.rand_str is None:
