--- conflicted
+++ resolved
@@ -126,16 +126,11 @@
     throw Error("The 'accountPublicKeyHashBase64' is missing.");
   }
 
-<<<<<<< HEAD
   // Prepare the signed deploy.
   const accountPublicKeyHash = decodeBase64(accountPublicKeyHashBase64);
-  const deploy = faucet.deploy(Faucet.args(accountPublicKeyHash, transferAmount), paymentAmount);
-=======
-  const accountPublicKey = decodeBase64(accountPublicKeyBase64);
->>>>>>> 6eaead58
 
   // Send the deploy to the node and return the deploy hash to the browser.
-  storedFaucetService.callStoredFaucet(accountPublicKey)
+  storedFaucetService.callStoredFaucet(accountPublicKeyHash)
     .then((deployHash) => {
       const response = {
         deployHashBase16: Buffer.from(deployHash).toString('hex')
