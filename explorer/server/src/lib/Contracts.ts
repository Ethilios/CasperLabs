import { Deploy } from "casperlabs-grpc/io/casperlabs/casper/consensus/consensus_pb";
import { Args, ByteArray } from "casperlabs-sdk";

<<<<<<< HEAD
export class Faucet {
  public static args(accountPublicKeyHash: ByteArray, amount: bigint): Deploy.Arg[] {
=======
export class CallFaucet {
  public static args(accountPublicKey: ByteArray, amount: bigint): Deploy.Arg[] {
>>>>>>> 6eaead58
    return Args.Args(
      ["account", Args.BytesValue(accountPublicKeyHash)],
      ["amount", Args.BigIntValue(amount)]
    );
  }
}

export class StoredFaucet {
  public static args(): Deploy.Arg[] {
    return Args.Args(
      ["destination", Args.StringValue("hash")]
    );
  }
}<|MERGE_RESOLUTION|>--- conflicted
+++ resolved
@@ -1,13 +1,8 @@
 import { Deploy } from "casperlabs-grpc/io/casperlabs/casper/consensus/consensus_pb";
 import { Args, ByteArray } from "casperlabs-sdk";
 
-<<<<<<< HEAD
-export class Faucet {
+export class CallFaucet {
   public static args(accountPublicKeyHash: ByteArray, amount: bigint): Deploy.Arg[] {
-=======
-export class CallFaucet {
-  public static args(accountPublicKey: ByteArray, amount: bigint): Deploy.Arg[] {
->>>>>>> 6eaead58
     return Args.Args(
       ["account", Args.BytesValue(accountPublicKeyHash)],
       ["amount", Args.BigIntValue(amount)]
