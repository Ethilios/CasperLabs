import { action, observable } from 'mobx';

import ErrorContainer from './ErrorContainer';
import {
  CasperService,
  decodeBase16,
  DeployUtil,
  encodeBase16,
  Signer
} from 'casperlabs-sdk';
import { FieldState, FormState } from 'formstate';
import {
  numberGreaterThan,
  validateBase16,
  validateInt,
  valueRequired
} from '../lib/FormsValidator';
import validator from 'validator';
import $ from 'jquery';
import { Deploy } from 'casperlabs-grpc/io/casperlabs/casper/consensus/consensus_pb';
import {
  CLType,
  CLValueInstance,
  Key
} from 'casperlabs-grpc/io/casperlabs/casper/consensus/state_pb';
import { decodeBase64 } from 'tweetnacl-ts';
import JSBI from 'jsbi';
import { publicKeyHashForEd25519 } from './AuthContainer';

type SupportedType = CLType.SimpleMap[keyof CLType.SimpleMap] | 'Bytes';

export enum KeyType {
  ADDRESS = 'Address',
  HASH = 'Hash',
  UREF = 'URef'
}

export enum BitWidth {
  B_128 = 128,
  B_256 = 256,
  B_512 = 512
}

const powerOf2 = (n: number): JSBI => {
  return JSBI.exponentiate(JSBI.BigInt(2), JSBI.BigInt(n));
};

const numberLimitForUnsigned = (bit: number) => {
  return {
    min: JSBI.BigInt(0),
    max: JSBI.subtract(powerOf2(bit), JSBI.BigInt(1))
  };
};

const numberLimitForSigned = (bit: number) => {
  return {
    min: JSBI.multiply(JSBI.BigInt(-1), powerOf2(bit - 1)),
    max: JSBI.subtract(powerOf2(bit - 1), JSBI.BigInt(1))
  };
};

const NumberLimit = {
  [CLType.Simple.U8]: numberLimitForUnsigned(8),
  [CLType.Simple.U32]: numberLimitForUnsigned(32),
  [CLType.Simple.U64]: numberLimitForUnsigned(64),
  [CLType.Simple.U128]: numberLimitForUnsigned(128),
  [CLType.Simple.U256]: numberLimitForUnsigned(256),
  [CLType.Simple.U512]: numberLimitForUnsigned(512),
  [CLType.Simple.I32]: numberLimitForSigned(32),
  [CLType.Simple.I64]: numberLimitForSigned(64)
};

export type DeployArgument = {
  name: FieldState<string>,
  type: FieldState<SupportedType>,
  // if type == ArgumentType.Key then the type of secondType is KeyType
  // and if type == ArgumentType.BIG_INT, then the type of secondType is BitWidth
  // otherwise second equals to null
  secondType: FieldState<KeyType | BitWidth | null>,
  URefAccessRight: FieldState<Key.URef.AccessRightsMap[keyof Key.URef.AccessRightsMap]>, // null if type != ArgumentType.KEY
  value: FieldState<string>
}

export type FormDeployArgument = FormState<DeployArgument>;
type FormDeployArguments = FormState<FormDeployArgument[]>;

export type DeployConfiguration = {
  contractType: FieldState<DeployUtil.ContractType | null>,
  contractHash: FieldState<string>,
  contractName: FieldState<string>,
  entryPoint: FieldState<string>,
  paymentAmount: FieldState<number>,
  fromAddress: FieldState<string>
}

export type FormDeployConfiguration = FormState<DeployConfiguration>;

interface RawDeployArguments {
  name: string,
  type: SupportedType,
  secondType: KeyType | BitWidth | null,
  URefAccessRight: Key.URef.AccessRightsMap[keyof Key.URef.AccessRightsMap],
  value: string
}

interface UserInputPersistent {
  deployConfiguration: {
    contractType: DeployUtil.ContractType | null,
    paymentAmount: number,
    fromAddress: string
  },
  deployArguments: RawDeployArguments[],
  editingDeployArguments: RawDeployArguments[],
  editing: boolean
}

export class DeployContractsContainer {
  @observable deployConfiguration: FormDeployConfiguration = new FormState<DeployConfiguration>({
    contractType: new FieldState<DeployUtil.ContractType | null>(null).validators(valueRequired),
    contractHash: new FieldState('').disableAutoValidation(),
    paymentAmount: new FieldState<number>(10000000).validators(
      numberGreaterThan(0),
      validateInt
    ),
    fromAddress: new FieldState<string>(''),
    contractName: new FieldState<string>('') ,
    entryPoint: new FieldState<string>('call'),
  }).compose().validators(deployConfiguration => {
    if (deployConfiguration.contractType.$ === DeployUtil.ContractType.Hash) {
      let value = deployConfiguration.contractHash.value;
      let v = validateBase16(value) || valueRequired(value) || valueRequired(deployConfiguration.entryPoint.value);
      if (v !== false) {
        deployConfiguration.contractHash.setError(v);
      }
      return v;
    } else if (deployConfiguration.contractType.$ === DeployUtil.ContractType.WASM) {
      // WASM
      if (!this.selectedFile) {
        const msg = 'Upload WASM file firstly';
        alert(msg);
        return msg;
      }
    } else if (deployConfiguration.contractType.$ === DeployUtil.ContractType.Name){
      let v = valueRequired(deployConfiguration.contractName.value) || valueRequired(deployConfiguration.entryPoint.value);
      if (v !== false) {
        deployConfiguration.contractHash.setError(v);
      }
      return v;
    }
    return false;
  });
  @observable deployArguments: FormDeployArguments = new FormState<FormDeployArgument[]>([]);
  @observable editingDeployArguments: FormDeployArguments = new FormState<FormDeployArgument[]>([]);
  @observable selectedFile: File | null = null;
  @observable editing: boolean = false;
  @observable signDeployModal: boolean = false;
  // indicate whether we are waiting for signing from plugin
  @observable signing: boolean = false;
  // hash of deploy result
  @observable deployedHash: string | null = null;
  private selectedFileContent: null | ByteArray = null;
  private static PersistentKey = 'deploy-configuration';

  // id for accordion
  accordionId = 'deploy-table-accordion';

  constructor(
    private errors: ErrorContainer,
    private casperService: CasperService
  ) {
    this.tryRestore();
  }

  @action.bound
  removeDeployArgument(deployArgument: FormDeployArgument) {
    let i = this.deployArguments.$.findIndex((f) => f === deployArgument);
    this.deployArguments.$.splice(i, 1);
    this.saveToSessionStore();
  }

  @action.bound
  addNewEditingDeployArgument() {
    this.editing = true;
    this.editingDeployArguments.$.push(this.newDeployArgument());
  }

  private newDeployArgument(
    name: string = '',
    type: SupportedType = CLType.Simple.BOOL,
    secondType: KeyType | BitWidth | null = null,
    accessRight: Key.URef.AccessRightsMap[keyof Key.URef.AccessRightsMap] = Key.URef.AccessRights.NONE,
    value: string = ''
  ) {
    return new FormState({
      name: new FieldState<string>(name).disableAutoValidation().validators(valueRequired),
      type: new FieldState<SupportedType>(type),
      secondType: new FieldState<KeyType | BitWidth | null>(secondType),
      URefAccessRight: new FieldState<Key.URef.AccessRightsMap[keyof Key.URef.AccessRightsMap]>(accessRight),
      value: new FieldState<string>(value).disableAutoValidation().validators(valueRequired)
    }).compose().validators(this.validateDeployArgument);
  }

  @action.bound
  handleFileSelect(e: React.ChangeEvent<HTMLInputElement>) {
    if (e.target.files) {
      this.selectedFileContent = null;
      this.selectedFile = e.target.files[0];
      const reader = new FileReader();
      reader.readAsArrayBuffer(this.selectedFile);
      reader.onload = _ => {
        this.selectedFileContent = new Uint8Array(reader.result as ArrayBuffer);
      };
    }
  }

  @action.bound
  async saveEditingDeployArguments() {
    const res = await this.editingDeployArguments.validate();
    if (!res.hasError) {
      while (this.editingDeployArguments.$.length) {
        this.deployArguments.$.push(this.editingDeployArguments.$.shift()!);
      }
      this.editing = false;
    }
    // persist manually
    this.saveToSessionStore();
  }

  @action.bound
  cancelEditing() {
    this.editingDeployArguments.$.splice(0, this.editingDeployArguments.$.length);
    this.editing = false;
    this.saveToSessionStore();
  }

  @action.bound
  clearForm() {
    let msg = 'Do you want to clear the form?';
    if (window.confirm(msg)) {
      this.deployConfiguration.reset();
      this.editing = false;
      this.editingDeployArguments.reset();
      this.deployArguments.reset();
    }
  }

  @action.bound
  async openSignModal() {
    let v1 = await this.deployConfiguration.validate();
    let v2 = await this.deployArguments.validate();
    if (v1.hasError || v2.hasError) {
      return;
    } else {
      this.signDeployModal = true;
    }
  }

  @action.bound
  async onSubmit() {
    return this.errors.withCapture(this._onSubmit()).catch(() => {
      return false;
    });
  }

  @action.bound
  async _onSubmit() {
    this.deployedHash = null;
    if (!Signer.isConnected()) {
      throw new Error('Please install the CasperLabs Sign Helper Plugin first!');
    }

    const publicKeyBase64 = await Signer.getSelectedPublicKeyBase64();
    if (!publicKeyBase64) {
      throw new Error('Please create an account in the Plugin first!');
    }
    // Todo: (ECO-441) make Signer return publicKeyHash directly
    const publicKeyHash = publicKeyHashForEd25519(publicKeyBase64);
    let deploy = await this.makeDeploy(publicKeyHash);
    if (!deploy) {
      return false;
    }

    this.signing = true;
    let sigBase64;
    try {
      sigBase64 = await Signer.sign(encodeBase16(deploy!.getDeployHash_asU8()));
      this.signing = false;
      let signedDeploy = DeployUtil.setSignature(
        deploy,
        decodeBase64(sigBase64),
        decodeBase64(publicKeyBase64)
      );
      await this.casperService.deploy(signedDeploy);
      ($(`#${this.accordionId}`) as any).collapse('hide');
      this.deployedHash = encodeBase16(signedDeploy.getDeployHash_asU8());
      return true;
    } catch (e) {
      this.signing = false;
      throw e;
    }
  }

  private async makeDeploy(publicKeyHash: Uint8Array): Promise<Deploy | null> {
    let deployConfigurationForm = await this.deployConfiguration.validate();
    let deployArguments = await this.deployArguments.validate();
    if (deployConfigurationForm.hasError || deployArguments.hasError) {
      return null;
    } else {
      const config = deployConfigurationForm.value;
      const args = deployArguments.value;
      let type: DeployUtil.ContractType;
      let session: ByteArray | string;

      let argsProto = args.map((arg: FormState<DeployArgument>) => {
        return this.buildArgument(arg);
      });
      const paymentAmount = JSBI.BigInt(config.paymentAmount.value);

<<<<<<< HEAD
      return DeployUtil.makeDeploy(
        argsProto,
        type,
        session,
        null,
        JSBI.BigInt(paymentAmount),
        publicKeyHash
      );
=======
      if (config.contractType.value === DeployUtil.ContractType.WASM) {
        session = this.selectedFileContent!;
        return DeployUtil.makeDeploy(argsProto, DeployUtil.ContractType.WASM, session, null, paymentAmount, publicKey);
      } else if (config.contractType.value === DeployUtil.ContractType.Hash){
        session = decodeBase16(config.contractHash.value);
        const entryPoint = config.entryPoint.value;
        return DeployUtil.makeDeploy(argsProto, DeployUtil.ContractType.Hash, session, null, paymentAmount, publicKey, [], entryPoint);
      } else if (config.contractType.value === DeployUtil.ContractType.Name){
        session = config.contractName.value;
        const entryPoint = config.entryPoint.value;
        return DeployUtil.makeDeploy(argsProto, DeployUtil.ContractType.Name, session, null, paymentAmount, publicKey, [], entryPoint);
      }
      return Promise.resolve(null);
>>>>>>> 5327d1a2
    }
  }

  private buildArgument(arg: FormState<DeployArgument>) {
    const argValueStr: string = arg.$.value.value;
    const type = arg.$.type.$;
    let clValueInstance: CLValueInstance;
    if (type === 'Bytes') {
      clValueInstance = this.buildBytesTypeArg(argValueStr);
    } else {
      const simpleType = type as CLType.SimpleMap[keyof CLType.SimpleMap];
      clValueInstance = this.buildSimpleTypeArg(simpleType, argValueStr, arg);
    }

    const deployArg = new Deploy.Arg();
    deployArg.setName(arg.$.name.value);
    deployArg.setValue(clValueInstance);
    return deployArg;
  }

  private buildBytesTypeArg(argValueStr: string): CLValueInstance {
    const innerType = new CLType();
    innerType.setSimpleType(CLType.Simple.U8);
    const fixedListType = new CLType.FixedList();
    fixedListType.setInner(innerType);
    const bytes = decodeBase16(argValueStr);
    fixedListType.setLen(bytes.length);

    const clType = new CLType();
    clType.setFixedListType(fixedListType);

    const value = new CLValueInstance.Value();
    value.setBytesValue(bytes);

    const clValueInstance = new CLValueInstance();
    clValueInstance.setClType(clType);
    clValueInstance.setValue(value);
    return clValueInstance;
  }

  private buildSimpleTypeArg(simpleType: CLType.SimpleMap[keyof CLType.SimpleMap], argValueStr: string, arg: FormState<DeployArgument>): CLValueInstance {
    const value = new CLValueInstance.Value();
    const clType = new CLType();
    switch (simpleType) {
      case CLType.Simple.U8:
        value.setU8(parseInt(argValueStr));
        break;
      case CLType.Simple.U32:
        value.setU32(parseInt(argValueStr));
        break;
      case CLType.Simple.U64:
        value.setU64(parseInt(argValueStr));
        break;
      case CLType.Simple.I32:
        value.setI32(parseInt(argValueStr));
        break;
      case CLType.Simple.I64:
        value.setI64(parseInt(argValueStr));
        break;
      case CLType.Simple.U128:
        const u128 = new CLValueInstance.U128();
        u128.setValue(argValueStr);
        value.setU128(u128);
        break;
      case CLType.Simple.U256:
        const u256 = new CLValueInstance.U256();
        u256.setValue(argValueStr);
        value.setU256(u256);
        break;
      case CLType.Simple.U512:
        const u512 = new CLValueInstance.U512();
        u512.setValue(argValueStr);
        value.setU256(u512);
        break;
      case CLType.Simple.STRING:
        value.setStrValue(argValueStr);
        break;
      case CLType.Simple.BOOL:
        value.setBoolValue(validator.toBoolean(argValueStr));
        break;
      case CLType.Simple.KEY:
        const key = new Key();
        let keyType = arg.$.secondType.value as KeyType;
        let valueInByteArray = decodeBase16(argValueStr);
        switch (keyType) {
          case KeyType.ADDRESS:
            const address = new Key.Address();
            address.setAccount(valueInByteArray);
            key.setAddress(address);
            break;
          case KeyType.HASH:
            const hash = new Key.Hash();
            hash.setHash(valueInByteArray);
            key.setHash(hash);
            break;
          case KeyType.UREF:
            const uRef = new Key.URef();
            uRef.setUref(valueInByteArray);
            uRef.setAccessRights(arg.$.URefAccessRight.value!);
            key.setUref(uRef);
            break;
        }
        value.setKey(key);
        break;
      case CLType.Simple.UREF:
        const URef = new Key.URef();
        URef.setAccessRights(arg.$.URefAccessRight.value!);
        URef.setUref(decodeBase16(argValueStr));
        value.setUref(URef);
        break;
    }
    clType.setSimpleType(simpleType);

    const clValueInstance = new CLValueInstance();
    clValueInstance.setClType(clType);
    clValueInstance.setValue(value);
    return clValueInstance;
  }

  /**
   * Implement validator for DeployArgument which can be used in formstate library,
   * If a truthy string is returned it represents a validation error.
   * @param deployArgument
   */
  private validateDeployArgument(deployArgument: DeployArgument): string | false {
    const value = deployArgument.value.$;
    switch (deployArgument.type.$) {
      case CLType.Simple.U8:
      case CLType.Simple.U32:
      case CLType.Simple.U64:
      case CLType.Simple.I32:
      case CLType.Simple.I64:
      case CLType.Simple.U128:
      case CLType.Simple.U256:
      case CLType.Simple.U512:
        let limit: { min: JSBI, max: JSBI } = (NumberLimit as any)[deployArgument.type.value];
        if (!validator.isNumeric(value)) {
          return `Value should be a number`;
        }
        const v = JSBI.BigInt(value);
        if (v < limit.min || v > limit.max) {
          return `Value should be in [${limit.min.toString(10)}, ${limit.max.toString(10)}]`;
        }
        return false;
      case CLType.Simple.STRING:
        return false;
      case CLType.Simple.BOOL:
        if (!validator.isBoolean(value)) {
          return `Value should be true or false`;
        }
        return false;
      case CLType.Simple.KEY:
      case CLType.Simple.UREF:
        if (!validator.isHexadecimal(value)) {
          return `Value should be base16`;
        }
        return false;
      case 'Bytes':
        if (!validator.isHexadecimal(value)) {
          return `Value should be base16`;
        }
        return false;
    }
    return false;
  }

  @action
  private tryRestore() {
    const preState = localStorage.getItem(DeployContractsContainer.PersistentKey);
    if (preState !== null) {
      const value = JSON.parse(preState) as UserInputPersistent;

      this.editing = value.editing;

      this.deployConfiguration.$.paymentAmount.onChange(value.deployConfiguration.paymentAmount);
      this.deployConfiguration.$.contractType.onChange(value.deployConfiguration.contractType);
      this.deployConfiguration.$.fromAddress.onChange(value.deployConfiguration.fromAddress);

      this.editingDeployArguments.reset();
      this.deployArguments.reset();

      value.editingDeployArguments?.forEach(arg => {
        const deployArgument = this.newDeployArgument(arg.name, arg.type, arg.secondType, arg.URefAccessRight, arg.value);
        this.editingDeployArguments.$.push(deployArgument);
      });

      value.deployArguments?.forEach(arg => {
        const deployArgument = this.newDeployArgument(arg.name, arg.type, arg.secondType, arg.URefAccessRight, arg.value);
        this.deployArguments.$.push(deployArgument);
      });
    }
  }

  public saveToSessionStore() {
    let deployConfiguration = this.deployConfiguration.$;
    let state: UserInputPersistent = {
      deployArguments: this.deployArguments.$.map(arg => {
        const value = arg.$;
        return {
          name: value.name.value,
          type: value.type.value,
          secondType: value.secondType.value,
          URefAccessRight: value.URefAccessRight.value,
          value: value.value.value
        };
      }),
      deployConfiguration: {
        contractType: deployConfiguration.contractType.value,
        paymentAmount: deployConfiguration.paymentAmount.value,
        fromAddress: deployConfiguration.fromAddress.value
      },
      editing: this.editing,
      editingDeployArguments: this.editingDeployArguments.$.map(arg => {
        const value = arg.$;
        return {
          name: value.name.value,
          type: value.type.value,
          secondType: value.secondType.value,
          URefAccessRight: value.URefAccessRight.value,
          value: value.value.value
        };
      })
    };

    localStorage.setItem(DeployContractsContainer.PersistentKey, JSON.stringify(state));
  }
}<|MERGE_RESOLUTION|>--- conflicted
+++ resolved
@@ -316,30 +316,19 @@
       });
       const paymentAmount = JSBI.BigInt(config.paymentAmount.value);
 
-<<<<<<< HEAD
-      return DeployUtil.makeDeploy(
-        argsProto,
-        type,
-        session,
-        null,
-        JSBI.BigInt(paymentAmount),
-        publicKeyHash
-      );
-=======
       if (config.contractType.value === DeployUtil.ContractType.WASM) {
         session = this.selectedFileContent!;
-        return DeployUtil.makeDeploy(argsProto, DeployUtil.ContractType.WASM, session, null, paymentAmount, publicKey);
+        return DeployUtil.makeDeploy(argsProto, DeployUtil.ContractType.WASM, session, null, paymentAmount, publicKeyHash);
       } else if (config.contractType.value === DeployUtil.ContractType.Hash){
         session = decodeBase16(config.contractHash.value);
         const entryPoint = config.entryPoint.value;
-        return DeployUtil.makeDeploy(argsProto, DeployUtil.ContractType.Hash, session, null, paymentAmount, publicKey, [], entryPoint);
+        return DeployUtil.makeDeploy(argsProto, DeployUtil.ContractType.Hash, session, null, paymentAmount, publicKeyHash, [], entryPoint);
       } else if (config.contractType.value === DeployUtil.ContractType.Name){
         session = config.contractName.value;
         const entryPoint = config.entryPoint.value;
-        return DeployUtil.makeDeploy(argsProto, DeployUtil.ContractType.Name, session, null, paymentAmount, publicKey, [], entryPoint);
+        return DeployUtil.makeDeploy(argsProto, DeployUtil.ContractType.Name, session, null, paymentAmount, publicKeyHash, [], entryPoint);
       }
       return Promise.resolve(null);
->>>>>>> 5327d1a2
     }
   }
 
