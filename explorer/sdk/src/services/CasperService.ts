--- conflicted
+++ resolved
@@ -373,9 +373,6 @@
   }
 }
 
-<<<<<<< HEAD
-const QueryAccount = (accountPublicKeyHash: ByteArray) => {
-=======
 const QueryHash = (hash: ByteArray) => {
   const query = new StateQuery();
   query.setKeyVariant(StateQuery.KeyVariant.HASH);
@@ -383,8 +380,7 @@
   return query;
 };
 
-const QueryAccount = (accountPublicKey: ByteArray) => {
->>>>>>> 5327d1a2
+const QueryAccount = (accountPublicKeyHash: ByteArray) => {
   const query = new StateQuery();
   query.setKeyVariant(StateQuery.KeyVariant.ADDRESS);
   query.setKeyBase16(encodeBase16(accountPublicKeyHash));
@@ -396,4 +392,4 @@
   query.setKeyVariant(StateQuery.KeyVariant.UREF);
   query.setKeyBase16(encodeBase16(uref.getUref_asU8()));
   return query;
-};
+};