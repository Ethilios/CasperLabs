--- conflicted
+++ resolved
@@ -117,13 +117,6 @@
       if (block.isGenesisLike) {
         ().pure[ConnectionIO]
       } else {
-<<<<<<< HEAD
-        Update[(BlockHash, BlockHash)](
-          """INSERT OR IGNORE INTO block_parents
-             (parent_block_hash, child_block_hash)
-             VALUES (?, ?)"""
-        ).updateMany(blockSummary.parentHashes.map((_, blockSummary.blockHash)).toList).void
-=======
         Update[(BlockHash, BlockHash, Boolean)](
           """INSERT OR IGNORE INTO block_parents
              (parent_block_hash, child_block_hash, is_main)
@@ -135,7 +128,6 @@
             }.toList
           )
           .void
->>>>>>> ca5462f9
       }
 
     val transaction = for {
