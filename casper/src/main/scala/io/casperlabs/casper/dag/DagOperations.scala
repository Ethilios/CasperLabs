--- conflicted
+++ resolved
@@ -694,17 +694,14 @@
       .sortBy(_.jRank)(jRankOrdering.reverse)
       .traverse { kb =>
         for {
-<<<<<<< HEAD
-          messagesByValidator <- dag.latestMessagesInEra(kb.messageHash)
-        } yield kb.messageHash -> messagesByValidator
-=======
           era    <- EraStorage[F].getEraUnsafe(kb.messageHash)
           latest <- dag.latestMessagesInEra(kb.messageHash)
           // Add empty sets for validators who haven't produced anything.
-          base     = era.bonds.map(b => b.validatorPublicKey -> Set.empty[Message]).toMap
+          base = era.bonds
+            .map(b => PublicKeyHash(b.validatorPublicKeyHash) -> Set.empty[Message])
+            .toMap
           messages = base |+| latest
         } yield kb.messageHash -> messages
->>>>>>> 6dde3d6b
       }
       .map(_.toMap)
 
