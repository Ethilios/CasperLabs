--- conflicted
+++ resolved
@@ -6,16 +6,11 @@
 import cats.implicits._
 import com.google.protobuf.ByteString
 import io.casperlabs.casper.Estimator.{BlockHash, Validator}
-<<<<<<< HEAD
 import io.casperlabs.casper.consensus._
-import io.casperlabs.casper.consensus.state.ProtocolVersion
-import io.casperlabs.casper.consensus.Block.Justification
-=======
 import io.casperlabs.casper.consensus.Block.{GlobalState, Justification, MessageType}
 import io.casperlabs.casper.consensus.state.ProtocolVersion
 import io.casperlabs.casper.consensus.{BlockSummary, _}
 import io.casperlabs.casper.{PrettyPrinter, ValidatorIdentity}
->>>>>>> 557b1e46
 import io.casperlabs.catscontrib.MonadThrowable
 import io.casperlabs.crypto.Keys
 import io.casperlabs.crypto.Keys.PrivateKey
@@ -394,7 +389,7 @@
       postStateHash: ByteString,
       bonds: Seq[Bond],
       chainId: String,
-      protocolVersion: Long,
+      protocolVersion: ProtocolVersion,
       now: Long
   ): Block = {
     val header = Block
@@ -443,7 +438,7 @@
       justifications = justifications,
       state = postState,
       rank = rank,
-      protocolVersion = protocolVersion.value,
+      protocolVersion = protocolVersion,
       timestamp = now,
       chainId = chainId,
       creator = publicKey,
@@ -465,12 +460,8 @@
       justifications: Seq[Justification],
       state: Block.GlobalState,
       rank: Long,
-<<<<<<< HEAD
+      validatorSeqNum: Int,
       protocolVersion: ProtocolVersion,
-=======
-      validatorSeqNum: Int,
-      protocolVersion: Long,
->>>>>>> 557b1e46
       timestamp: Long,
       chainId: String
   ): Block.Header =
