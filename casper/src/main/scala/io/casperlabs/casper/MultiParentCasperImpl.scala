package io.casperlabs.casper

import cats.data.NonEmptyList
import cats.effect.concurrent.Semaphore
import cats.effect.{Resource, Sync}
import cats.implicits._
import cats.mtl.FunctorRaise
import cats.{Applicative, Monad}
import com.github.ghik.silencer.silent
import com.google.protobuf.ByteString
import io.casperlabs.casper.DeploySelection.DeploySelection
import io.casperlabs.casper.Estimator.BlockHash
import io.casperlabs.casper.consensus._
import io.casperlabs.casper.consensus.state.ProtocolVersion
import io.casperlabs.casper.DeployFilters.filterDeploysNotInPast
import io.casperlabs.casper.equivocations.{EquivocationDetector, EquivocationsTracker}
import io.casperlabs.casper.finality.singlesweep.FinalityDetector
import io.casperlabs.casper.util.ProtoUtil._
import io.casperlabs.casper.util._
import io.casperlabs.casper.util.execengine.{DeploysCheckpoint, ExecEngineUtil}
import io.casperlabs.casper.validation.Errors._
import io.casperlabs.casper.validation.Validation
import io.casperlabs.catscontrib._
import io.casperlabs.comm.gossiping
import io.casperlabs.crypto.Keys
import io.casperlabs.crypto.codec.Base16
import io.casperlabs.crypto.signatures.SignatureAlgorithm
import io.casperlabs.ipc
import io.casperlabs.ipc.ValidateRequest
import io.casperlabs.metrics.Metrics
import io.casperlabs.models.{Message, SmartContractEngineError, Weight}
import io.casperlabs.shared._
import io.casperlabs.smartcontracts.ExecutionEngineService
import io.casperlabs.storage.BlockMsgWithTransform
import io.casperlabs.storage.block.BlockStorage
import io.casperlabs.storage.dag.{DagRepresentation, DagStorage}
import io.casperlabs.storage.deploy.{DeployStorage, DeployStorageReader, DeployStorageWriter}

import scala.util.control.NonFatal

/**
  * Encapsulates mutable state of the MultiParentCasperImpl
  **
  *
  * @param blockBuffer
  * @param invalidBlockTracker
  * @param equivocationsTracker Stores the lowest rank of any base block, that is, a block from the
  *                            equivocating validator which precedes the two or more blocks which
  *                            equivocated by sharing the same sequence number.
  */
final case class CasperState(
    blockBuffer: Map[ByteString, Block] = Map.empty,
    invalidBlockTracker: Set[BlockHash] = Set.empty[BlockHash],
    dependencyDag: DoublyLinkedDag[BlockHash] = BlockDependencyDag.empty,
    equivocationsTracker: EquivocationsTracker = EquivocationsTracker.empty
)

@silent("is never used")
class MultiParentCasperImpl[F[_]: Sync: Log: Metrics: Time: FinalityDetector: BlockStorage: DagStorage: ExecutionEngineService: LastFinalizedBlockHashContainer: DeployStorage: Validation: Fs2Compiler: DeploySelection: CasperLabsProtocolVersions](
    statelessExecutor: MultiParentCasperImpl.StatelessExecutor[F],
    broadcaster: MultiParentCasperImpl.Broadcaster[F],
    validatorId: Option[ValidatorIdentity],
    genesis: Block,
    chainName: String,
    upgrades: Seq[ipc.ChainSpec.UpgradePoint],
    blockProcessingLock: Semaphore[F],
    val faultToleranceThreshold: Float = 0f
)(implicit state: Cell[F, CasperState])
    extends MultiParentCasper[F] {

  import MultiParentCasperImpl._

  implicit val logSource     = LogSource(this.getClass)
  implicit val metricsSource = CasperMetricsSource

  //TODO pull out
  implicit val functorRaiseInvalidBlock = validation.raiseValidateErrorThroughApplicativeError[F]

  type Validator = ByteString

  /** Add a block if it hasn't been added yet. */
  def addBlock(
      block: Block
  ): F[BlockStatus] = {
    def addBlock(
        validateAndAddBlock: (
            Option[StatelessExecutor.Context],
            DagRepresentation[F],
            Block
        ) => F[(BlockStatus, DagRepresentation[F])]
    ) =
      Resource
        .make(blockProcessingLock.acquire)(_ => blockProcessingLock.release)
        .use { _ =>
          for {
            dag       <- dag
            blockHash = block.blockHash
            inDag     <- dag.contains(blockHash)
            inBuffer <- Cell[F, CasperState].read
                         .map(casperState => casperState.blockBuffer.contains(blockHash))
            attempts <- if (inDag) {
                         Log[F]
                           .info(
                             s"Block ${PrettyPrinter.buildString(blockHash)} has already been processed by another thread."
                           ) *>
                           List(block -> BlockStatus.processed).pure[F]
                       } else if (inBuffer) {
                         // Waiting for dependencies to become available.
                         Log[F]
                           .info(
                             s"Block ${PrettyPrinter.buildString(blockHash)} is already in the buffer."
                           ) *>
                           List(block -> BlockStatus.processing).pure[F]
                       } else {
                         // This might be the first time we see this block, or it may not have been added to the state
                         // because it was an IgnorableEquivocation, but then we saw a child and now we got it again.
                         internalAddBlock(block, dag, validateAndAddBlock)
                       }
            // This method could just return the block hashes it created,
            // but for now it does gossiping as well. The methods return the full blocks
            // because for missing blocks it's not yet saved to the database.
            _ <- attempts.traverse {
                  case (attemptedBlock, status) =>
                    broadcaster.networkEffects(attemptedBlock, status)
                }
          } yield attempts.head._2
        }

    val handleInvalidTimestamp =
      (_: Option[StatelessExecutor.Context], dag: DagRepresentation[F], block: Block) =>
        statelessExecutor
          .addEffects(InvalidUnslashableBlock, block, Seq.empty, dag)
          .tupleLeft(InvalidUnslashableBlock: BlockStatus)

    // If the block timestamp is in the future, wait some time before adding it,
    // so we won't include it as a justification from the future.
    Validation[F].preTimestamp(block).attempt.flatMap {
      case Right(None) =>
        addBlock(statelessExecutor.validateAndAddBlock)
      case Right(Some(delay)) =>
        Log[F].info(
          s"Block ${PrettyPrinter.buildString(block)} is ahead for $delay from now, will retry adding later"
        ) >> Time[F].sleep(delay) >> addBlock(statelessExecutor.validateAndAddBlock)
      case _ =>
        Log[F].warn(validation.ignore(block, "block timestamp exceeded threshold")) >> addBlock(
          handleInvalidTimestamp
        )
    }
  }

  /** Validate the block, try to execute and store it,
    * execute any other block that depended on it,
    * update the finalized block reference. */
  private def internalAddBlock(
      block: Block,
      dag: DagRepresentation[F],
      validateAndAddBlock: (
          Option[StatelessExecutor.Context],
          DagRepresentation[F],
          Block
      ) => F[(BlockStatus, DagRepresentation[F])]
  ): F[List[(Block, BlockStatus)]] = Metrics[F].timer("addBlock") {
    for {
      lastFinalizedBlockHash <- LastFinalizedBlockHashContainer[F].get
      (status, updatedDag) <- validateAndAddBlock(
                               StatelessExecutor.Context(genesis, lastFinalizedBlockHash).some,
                               dag,
                               block
                             )
      _ <- removeAdded(List(block -> status), canRemove = _ != MissingBlocks)
      furtherAttempts <- status match {
                          case MissingBlocks | InvalidUnslashableBlock =>
                            List.empty[(Block, BlockStatus)].pure[F]
                          case _ =>
                            // re-attempt for any status that resulted in the adding of the block into the view
                            reAttemptBuffer(updatedDag, lastFinalizedBlockHash)
                        }
      hashPrefix = PrettyPrinter.buildString(block.blockHash)
      // Update the last finalized block; remove finalized deploys from the buffer
      _                    <- Log[F].debug(s"Updating last finalized block after adding ${hashPrefix}")
      _                    <- updateLastFinalizedBlock(updatedDag)
      _                    <- Log[F].debug(s"Estimating hashes after adding ${hashPrefix}")
      latestMessagesHashes <- updatedDag.latestMessageHashes
      tipHashes            <- estimator(updatedDag, latestMessagesHashes)
      _ <- Log[F].debug(
            s"Tip estimates: ${tipHashes.map(PrettyPrinter.buildString).toList.mkString(", ")}"
          )
      tipHash = tipHashes.head
      _       <- Log[F].info(s"New fork-choice tip is block ${PrettyPrinter.buildString(tipHash)}.")

      // Push any unfinalized deploys which are still in the buffer back to pending state
      // if the blocks they were contained have just become orphans.
      _        <- Log[F].debug(s"Re-queueing orphaned deploys after adding ${hashPrefix}")
      requeued <- requeueOrphanedDeploys(updatedDag, tipHashes)
      _        <- Log[F].info(s"Re-queued ${requeued} orphaned deploys.").whenA(requeued > 0)

      // Remove any deploys from the buffer which are in finalized blocks.
      _ <- Log[F].debug(s"Removing finalized deploys after adding ${hashPrefix}")
      _ <- removeFinalizedDeploys(updatedDag)
      _ <- Log[F].debug(s"Finished adding ${hashPrefix}")
    } yield (block, status) :: furtherAttempts
  }

  private def updateLastFinalizedBlock(dag: DagRepresentation[F]): F[Unit] =
    Metrics[F].timer("updateLastFinalizedBlock") {

      /** Go from the last finalized block and visit all children that can be finalized now.
        * Remove all of the deploys that are in any of them as they won't have to be attempted again. */
      def loop(acc: BlockHash): F[BlockHash] =
        for {
          childrenHashes <- dag
                             .children(acc)
                             .map(_.toList)
          finalizedChildren <- childrenHashes.filterA(isGreaterThanFaultToleranceThreshold(dag, _))
          newFinalizedBlock <- if (finalizedChildren.isEmpty) {
                                acc.pure[F]
                              } else {
                                finalizedChildren.traverse(loop).map(_.head)
                              }
        } yield newFinalizedBlock

      for {
        lastFinalizedBlockHash        <- LastFinalizedBlockHashContainer[F].get
        updatedLastFinalizedBlockHash <- loop(lastFinalizedBlockHash)
        _                             <- LastFinalizedBlockHashContainer[F].set(updatedLastFinalizedBlockHash)
        _ <- Log[F].info(
              s"New last finalized block hash is ${PrettyPrinter.buildString(updatedLastFinalizedBlockHash)}."
            )
      } yield ()
    }

  /** Remove deploys from the buffer which are included in block that are finalized. */
  private def removeFinalizedDeploys(dag: DagRepresentation[F]): F[Unit] =
    Metrics[F].timer("removeFinalizedDeploys") {
      for {
        deployHashes <- DeployStorageReader[F].readProcessedHashes
        blockHashes <- deployHashes
                        .traverse { deployHash =>
                          BlockStorage[F]
                            .findBlockHashesWithDeployHash(deployHash)
                        }
                        .map(_.flatten.distinct)

        lastFinalizedBlock <- (LastFinalizedBlockHashContainer[F].get >>= dag.lookup).map(_.get)

        finalizedBlockHashes <- blockHashes.filterA { blockHash =>
                                 // NODE-930. To be replaced when we implement finality streams.
                                 dag.lookup(blockHash) map {
                                   // This is just a mock finality formula that still allows some
                                   // chance for orhpans to be re-queued in blocks ahead of the
                                   // last finalized blocks.
                                   _.fold(false)(_.rank <= lastFinalizedBlock.rank)
                                 }
                               }

        _ <- finalizedBlockHashes.traverse { blockHash =>
              removeDeploysInBlock(blockHash) flatMap { removed =>
                Log[F]
                  .info(
                    s"Removed $removed deploys from deploy history as we finalized block ${PrettyPrinter
                      .buildString(blockHash)}"
                  )
                  .whenA(removed > 0L)
              }
            }
      } yield ()
    }

  /** Remove deploys from the history which are included in a just finalised block. */
  private def removeDeploysInBlock(blockHash: BlockHash): F[Long] =
    for {
      block              <- ProtoUtil.unsafeGetBlock[F](blockHash)
      deploysToRemove    = block.body.get.deploys.map(_.deploy.get).toList
      initialHistorySize <- DeployStorageReader[F].sizePendingOrProcessed()
      _                  <- DeployStorageWriter[F].markAsFinalized(deploysToRemove)
      deploysRemoved <- DeployStorageReader[F]
                         .sizePendingOrProcessed()
                         .map(after => initialHistorySize - after)
    } yield deploysRemoved

  /*
   * On the first pass, block B is finalized if B's main parent block is finalized
   * and the safety oracle says B's normalized fault tolerance is above the threshold.
   * On the second pass, block B is finalized if any of B's children blocks are finalized.
   *
   * TODO: Implement the second pass in BlockAPI
   */
  private def isGreaterThanFaultToleranceThreshold(
      dag: DagRepresentation[F],
      blockHash: BlockHash
  ): F[Boolean] =
    for {
      faultTolerance <- FinalityDetector[F].normalizedFaultTolerance(dag, blockHash)
      _ <- Log[F].trace(
            s"Fault tolerance for block ${PrettyPrinter.buildString(blockHash)} is $faultTolerance; threshold is $faultToleranceThreshold"
          )
    } yield faultTolerance > faultToleranceThreshold

  /** Check that either we have the block already scheduled but missing dependencies, or it's in the store */
  def contains(
      block: Block
  ): F[Boolean] =
    Cell[F, CasperState].read
      .map(_.blockBuffer.contains(block.blockHash))
      .ifM(
        true.pure[F],
        BlockStorage[F].contains(block.blockHash)
      )

  /** Add a deploy to the buffer, if the code passes basic validation. */
  def deploy(deploy: Deploy): F[Either[Throwable, Unit]] = validatorId match {
    case Some(_) =>
      (deploy.getBody.session, deploy.getBody.payment) match {
        case (None, _) | (_, None) | (Some(Deploy.Code(_, _, Deploy.Code.Contract.Empty)), _) |
            (_, Some(Deploy.Code(_, _, Deploy.Code.Contract.Empty))) =>
          new IllegalArgumentException(s"Deploy was missing session and/or payment code.")
            .asLeft[Unit]
            .pure[F]
            .widen

        case _ =>
          addDeploy(deploy)
      }
    case None =>
      new IllegalStateException(s"Node is in read-only mode.").asLeft[Unit].pure[F].widen
  }

  /** Add a deploy to the buffer, to be executed later. */
  private def addDeploy(deploy: Deploy): F[Either[Throwable, Unit]] = {
    def show(d: Deploy) = PrettyPrinter.buildString(d)
    (for {
      processedDeploys <- DeployStorageReader[F].readProcessedByAccount(
                           deploy.getHeader.accountPublicKey
                         )
      _ <- processedDeploys
            .find(_.deployHash == deploy.deployHash)
            .map { d =>
              new IllegalArgumentException(s"${show(d)} supersedes ${show(deploy)}.")
                .raiseError[F, Unit]
            } getOrElse ().pure[F]
      _ <- DeployStorageWriter[F].addAsPending(List(deploy))
      _ <- Log[F].info(s"Received ${show(deploy)}")
    } yield ()).attempt
  }

  /** Return the list of tips. */
  def estimator(
      dag: DagRepresentation[F],
      latestMessagesHashes: Map[ByteString, BlockHash]
  ): F[NonEmptyList[BlockHash]] =
    Metrics[F].timer("estimator") {
      Cell[F, CasperState].read
        .flatMap(
          casperState =>
            Estimator.tips[F](
              dag,
              genesis.blockHash,
              latestMessagesHashes,
              casperState.equivocationsTracker
            )
        )
    }

  /*
   * Logic:
   *  -Score each of the DAG heads extracted from the block messages via GHOST
   *  (Greedy Heaviest-Observed Sub-Tree)
   *  -Let P = subset of heads such that P contains no conflicts and the total score is maximized
   *  -Let R = subset of deploy messages which are not included in DAG obtained by following blocks in P
   *  -If R is non-empty then create a new block with parents equal to P and (non-conflicting) txns obtained from R
   *  -Else if R is empty and |P| > 1 then create a block with parents equal to P and no transactions
   *  -Else None
   *
   *  TODO: Make this return Either so that we get more information about why not block was
   *  produced (no deploys, already processing, no validator id)
   */
  def createMessage(canCreateBallot: Boolean): F[CreateBlockStatus] = validatorId match {
    case Some(ValidatorIdentity(publicKey, privateKey, sigAlgorithm)) =>
      Metrics[F].timer("createBlock") {
        for {
          dag            <- dag
          latestMessages <- dag.latestMessages
          // Tips can be either ballots or blocks.
          tipHashes <- estimator(dag, latestMessages.mapValues(_.messageHash))
          tips      <- tipHashes.traverse(ProtoUtil.unsafeGetBlock[F])
          // Merged makes sure that we only get blocks.
          merged  <- ExecEngineUtil.merge[F](tips, dag)
          parents = merged.parents
          _ <- Log[F].info(
                s"${parents.size} parents out of ${tipHashes.size} latest blocks will be used."
              )
<<<<<<< HEAD
          timestamp        <- Time[F].currentMillis
          _                <- ensureJustificationsInThePast(timestamp, latestMessages)
          remainingHashes  <- remainingDeploysHashes(dag, parents, timestamp) // TODO: Should be streaming all the way down
          bondedValidators = bonds(parents.head).map(_.validatorPublicKey).toSet
          //We ensure that only the justifications given in the block are those
          //which are bonded validators in the chosen parent. This is safe because
          //any latest message not from a bonded validator will not change the
          //final fork-choice.
          latestMessages   <- dag.latestMessages
          bondedLatestMsgs = latestMessages.filter { case (v, _) => bondedValidators.contains(v) }
          justifications   = toJustification(bondedLatestMsgs.values.toSeq)
          rank             = ProtoUtil.nextRank(bondedLatestMsgs.values.toSeq)
          protocolVersion  <- CasperLabsProtocolVersions[F].versionAt(rank)
          proposal <- if (remainingHashes.nonEmpty) {
=======
          timestamp       <- Time[F].currentMillis
          _               <- ensureJustificationsInThePast(timestamp, latestMessages)
          remainingHashes <- remainingDeploysHashes(dag, parents, timestamp)
          proposal <- if (remainingHashes.nonEmpty || parents.length > 1) {
>>>>>>> fb8a6bcf
                       createProposal(
                         dag,
                         latestMessages,
                         merged,
                         remainingHashes,
                         publicKey,
                         privateKey,
                         sigAlgorithm,
                         timestamp
                       )
                     } else if (canCreateBallot && merged.parents.nonEmpty) {
                       createBallot(
                         latestMessages,
                         merged.parents.head,
                         publicKey,
                         privateKey,
                         sigAlgorithm,
                         protocolVersion,
                         rank
                       )
                     } else {
                       CreateBlockStatus.noNewDeploys.pure[F]
                     }
          signedBlock = proposal match {
            case Created(block) =>
              Created(signBlock(block, privateKey, sigAlgorithm))
            case _ => proposal
          }
        } yield signedBlock
      }
    case None => CreateBlockStatus.readOnlyMode.pure[F]
  }

  // Sanity check, this should never happen because we delay messages from the future.
  private def ensureJustificationsInThePast(
      timestamp: Long,
      latestMessages: Map[DagRepresentation.Validator, Message]
  ): F[Unit] =
    latestMessages.values
      .find {
        _.timestamp > timestamp
      }
      .fold(().pure[F]) { msg =>
        Log[F].error(
          s"Justification is in the future: ${PrettyPrinter
            .buildString(msg.messageHash)}; ${msg.timestamp} > $timestamp"
        ) *>
          functorRaiseInvalidBlock.raise[Unit](InvalidUnslashableBlock)
      }

  def lastFinalizedBlock: F[Block] =
    for {
      lastFinalizedBlockHash <- LastFinalizedBlockHashContainer[F].get
      block                  <- ProtoUtil.unsafeGetBlock[F](lastFinalizedBlockHash)
    } yield block

  /** Get the deploys that are not present in the past of the chosen parents. */
  private def remainingDeploysHashes(
      dag: DagRepresentation[F],
      parents: Seq[Block],
      timestamp: Long
  ): F[Set[DeployHash]] = Metrics[F].timer("remainingDeploys") {
    // We have re-queued orphan deploys already, so we can just look at pending ones.
    val earlierPendingDeploys = DeployStorageReader[F].readPendingHashesAndHeaders
      .through(DeployFilters.timestampBefore[F](timestamp))
    val unexpired = earlierPendingDeploys.through(DeployFilters.ttlAfter[F](timestamp))

    for {
      unexpiredList <- unexpired.map(_._1).compile.toList
      // Make sure pending deploys have never been processed in the past cone of the new parents.
      validDeploys <- DeployFilters.filterDeploysNotInPast(dag, parents, unexpiredList).map(_.toSet)
      // anything with timestamp earlier than now and not included in the valid deploys
      // can be discarded as a duplicate and/or expired deploy
      deploysToDiscard <- earlierPendingDeploys.map(_._1).compile.to[Set].map(_ diff validDeploys)
      _ <- DeployStorageWriter[F]
            .markAsDiscardedByHashes(deploysToDiscard.toList.map((_, "Duplicate or expired")))
            .whenA(deploysToDiscard.nonEmpty)
    } yield validDeploys
  }

  /** If another node proposed a block which orphaned something proposed by this node,
    * and we still have these deploys in the `processedDeploys` buffer then put them
    * back into the `pendingDeploys` so that the `AutoProposer` can pick them up again.
    */
  private def requeueOrphanedDeploys(
      dag: DagRepresentation[F],
      tipHashes: NonEmptyList[BlockHash]
  ): F[Int] = Metrics[F].timer("requeueOrphanedDeploys") {
    for {
      // We actually need the tips which can be merged, the ones which we'd build on if we
      // attempted to create a new block.
      tips    <- tipHashes.traverse(ProtoUtil.unsafeGetBlock[F])
      merged  <- ExecEngineUtil.merge[F](tips, dag)
      parents = merged.parents
      // Consider deploys which this node has processed but hasn't finalized yet.
      processedDeploys <- DeployStorageReader[F].readProcessedHashes
      orphanedDeploys  <- filterDeploysNotInPast(dag, parents, processedDeploys)
      _ <- DeployStorageWriter[F]
            .markAsPendingByHashes(orphanedDeploys) whenA orphanedDeploys.nonEmpty
    } yield orphanedDeploys.size
  }

  //TODO: Need to specify SEQ vs PAR type block?
  /** Execute a set of deploys in the context of chosen parents. Compile them into a block if everything goes fine. */
  private def createProposal(
      dag: DagRepresentation[F],
      latestMessages: Map[ByteString, Message],
      merged: ExecEngineUtil.MergeResult[ExecEngineUtil.TransformMap, Block],
      remainingHashes: Set[ByteString],
      validatorId: Keys.PublicKey,
      privateKey: Keys.PrivateKey,
      sigAlgorithm: SignatureAlgorithm,
      timestamp: Long
  ): F[CreateBlockStatus] =
    Metrics[F].timer("createProposal") {
      //We ensure that only the justifications given in the block are those
      //which are bonded validators in the chosen parent. This is safe because
      //any latest message not from a bonded validator will not change the
      //final fork-choice.
      val bondedValidators = bonds(merged.parents.head).map(_.validatorPublicKey).toSet
      val bondedLatestMsgs = latestMessages.filter { case (v, _) => bondedValidators.contains(v) }
      // TODO: Remove redundant justifications.
      val justifications = toJustification(latestMessages.values.toSeq)
      val deployStream =
        DeployStorageReader[F]
          .getByHashes(remainingHashes)
          .through(DeployFilters.dependenciesMet[F](dag, merged.parents))
      (for {
        // `bondedLatestMsgs` won't include Genesis block
        // and in the case when it becomes the main parent we want to include its rank
        // when calculating it for the current block.
        rank <- MonadThrowable[F].fromTry(
                 merged.parents.toList
                   .traverse(Message.fromBlock(_))
                   .map(_.toSet | bondedLatestMsgs.values.toSet)
                   .map(set => ProtoUtil.nextRank(set.toList))
               )
        protocolVersion <- CasperLabsProtocolVersions[F].versionAt(rank)
        checkpoint <- ExecEngineUtil.computeDeploysCheckpoint[F](
                       merged,
                       deployStream,
                       timestamp,
                       protocolVersion,
                       rank,
                       upgrades
                     )
      } yield {
        if (checkpoint.deploysForBlock.isEmpty) {
          CreateBlockStatus.noNewDeploys
        } else {
          // Start numbering from 1 (validator's first block seqNum = 1)
          val validatorSeqNum =
            latestMessages.get(ByteString.copyFrom(validatorId)).fold(1)(_.validatorMsgSeqNum + 1)
          val block = ProtoUtil.block(
            justifications,
            checkpoint.preStateHash,
            checkpoint.postStateHash,
            checkpoint.bondedValidators,
            checkpoint.deploysForBlock,
            protocolVersion,
            merged.parents.map(_.blockHash),
            validatorSeqNum,
            chainName,
            timestamp,
            rank,
            validatorId,
            privateKey,
            sigAlgorithm
          )
          CreateBlockStatus.created(block)
        }
      }).handleErrorWith {
        case ex @ SmartContractEngineError(error_msg) =>
          Log[F]
            .error(
              s"Execution Engine returned an error while processing deploys: $error_msg"
            )
            .as(CreateBlockStatus.internalDeployError(ex))
        case NonFatal(ex) =>
          Log[F]
            .error(
              s"Critical error encountered while processing deploys: ${ex.getMessage}",
              ex
            )
            .as(CreateBlockStatus.internalDeployError(ex))
      }
    }

  private def createBallot(
      latestMessages: Map[ByteString, Message],
      parent: Block,
      validatorId: Keys.PublicKey,
      privateKey: Keys.PrivateKey,
      sigAlgorithm: SignatureAlgorithm,
      protocolVersion: ProtocolVersion,
      rank: Long
  ): F[CreateBlockStatus] =
    Time[F].currentMillis.map { now =>
      // TODO: Remove redundant justifications.
      val justifications = toJustification(latestMessages.values.toSeq)
      // Start numbering from 1 (validator's first block seqNum = 1)
      val validatorSeqNum =
        latestMessages.get(ByteString.copyFrom(validatorId)).fold(0)(_.validatorMsgSeqNum + 1)
      val block = ProtoUtil.ballot(
        justifications,
        parent.getHeader.getState.preStateHash,
        parent.getHeader.getState.bonds,
        protocolVersion,
        parent.blockHash,
        validatorSeqNum,
        chainName,
        now,
        rank,
        validatorId,
        privateKey,
        sigAlgorithm
      )
      CreateBlockStatus.created(block)
    }

  // MultiParentCasper Exposes the block DAG to those who need it.
  def dag: F[DagRepresentation[F]] =
    DagStorage[F].getRepresentation

  def normalizedInitialFault(weights: Map[Validator, Weight]): F[Float] =
    for {
      state   <- Cell[F, CasperState].read
      tracker = state.equivocationsTracker
    } yield tracker.keySet
      .flatMap(weights.get)
      .sum
      .toFloat / weightMapTotal(weights).toFloat

  /** After a block is executed we can try to execute the other blocks in the buffer that dependent on it. */
  private def reAttemptBuffer(
      dag: DagRepresentation[F],
      lastFinalizedBlockHash: BlockHash
  ): F[List[(Block, BlockStatus)]] =
    for {
      casperState    <- Cell[F, CasperState].read
      dependencyFree = casperState.dependencyDag.dependencyFree
      dependencyFreeBlocks = casperState.blockBuffer.values
        .filter(block => dependencyFree(block.blockHash))
        .toList
      (attempts, updatedDag) <- dependencyFreeBlocks.foldM((List.empty[(Block, BlockStatus)], dag)) {
                                 case ((attempts, updatedDag), block) =>
                                   for {
                                     (status, updatedDag) <- statelessExecutor.validateAndAddBlock(
                                                              StatelessExecutor
                                                                .Context(
                                                                  genesis,
                                                                  lastFinalizedBlockHash
                                                                )
                                                                .some,
                                                              updatedDag,
                                                              block
                                                            )
                                   } yield ((block, status) :: attempts, updatedDag)
                               }
      furtherAttempts <- if (attempts.isEmpty) List.empty[(Block, BlockStatus)].pure[F]
                        else {
                          removeAdded(attempts, canRemove = _.inDag) *>
                            reAttemptBuffer(updatedDag, lastFinalizedBlockHash)
                        }
    } yield attempts ++ furtherAttempts

  /** Remove all the blocks that were successfully added from the block buffer and the dependency DAG. */
  private def removeAdded(
      attempts: List[(Block, BlockStatus)],
      canRemove: BlockStatus => Boolean
  ): F[Unit] = {
    val addedBlocks = attempts.collect {
      case (block, status) if canRemove(status) => block
    }.toSet

    val addedBlockHashes = addedBlocks.map(_.blockHash)

    // Mark deploys we have observed in blocks as processed
    val processedDeploys =
      addedBlocks.flatMap(block => block.getBody.deploys.map(_.getDeploy)).toList

    DeployStorageWriter[F].markAsProcessed(processedDeploys) >>
      Cell[F, CasperState].modify { s =>
        s.copy(
          blockBuffer = s.blockBuffer.filterNot(kv => addedBlockHashes(kv._1)),
          dependencyDag = addedBlocks.foldLeft(s.dependencyDag) {
            case (dag, block) =>
              dag.remove(block.blockHash)
          }
        )
      }
  }

  /** The new gossiping first syncs the missing DAG, then downloads and adds the blocks in topological order.
    * However the EquivocationDetector wants to know about dependencies so it can assign different statuses,
    * so we'll make the synchronized DAG known via a partial block message, so any missing dependencies can
    * be tracked, i.e. Casper will know about the pending graph.  */
  def addMissingDependencies(block: Block): F[Unit] =
    for {
      dag <- dag
      _   <- statelessExecutor.addMissingDependencies(block, dag)
    } yield ()
}

object MultiParentCasperImpl {

  def create[F[_]: Sync: Log: Metrics: Time: FinalityDetector: BlockStorage: DagStorage: ExecutionEngineService: LastFinalizedBlockHashContainer: DeployStorage: Validation: CasperLabsProtocolVersions: Cell[
    ?[_],
    CasperState
  ]: DeploySelection](
      statelessExecutor: StatelessExecutor[F],
      broadcaster: Broadcaster[F],
      validatorId: Option[ValidatorIdentity],
      genesis: Block,
      chainName: String,
      upgrades: Seq[ipc.ChainSpec.UpgradePoint],
      blockProcessingLock: Semaphore[F],
      faultToleranceThreshold: Float = 0f
  ): F[MultiParentCasper[F]] =
    for {
      dag <- DagStorage[F].getRepresentation
      lmh <- dag.latestMessageHashes
      // A stopgap solution to initialize the Last Finalized Block while we don't have the finality streams
      // that we can use to mark every final block in the database and just look up the latest upon restart.
      lca <- NonEmptyList.fromList(lmh.values.toList).fold(genesis.blockHash.pure[F]) { hashes =>
              DagOperations.latestCommonAncestorsMainParent[F](dag, hashes)
            }
      _ <- LastFinalizedBlockHashContainer[F].set(lca)
    } yield new MultiParentCasperImpl[F](
      statelessExecutor,
      broadcaster,
      validatorId,
      genesis,
      chainName,
      upgrades,
      blockProcessingLock,
      faultToleranceThreshold
    )

  /** Component purely to validate, execute and store blocks.
    * Even the Genesis, to create it in the first place. */
  class StatelessExecutor[F[_]: MonadThrowable: Time: Log: BlockStorage: DagStorage: ExecutionEngineService: Metrics: DeployStorageWriter: Validation: FinalityDetector: LastFinalizedBlockHashContainer: CasperLabsProtocolVersions](
      chainName: String,
      upgrades: Seq[ipc.ChainSpec.UpgradePoint]
  ) {
    //TODO pull out
    implicit val functorRaiseInvalidBlock = validation.raiseValidateErrorThroughApplicativeError[F]
    implicit val metricsSource            = CasperMetricsSource

    /* Execute the block to get the effects then do some more validation.
     * Save the block if everything checks out.
     * We want to catch equivocations only after we confirm that the block completing
     * the equivocation is otherwise valid. */
    def validateAndAddBlock(
        maybeContext: Option[StatelessExecutor.Context],
        dag: DagRepresentation[F],
        block: Block
    )(implicit state: Cell[F, CasperState]): F[(BlockStatus, DagRepresentation[F])] =
      Metrics[F].timer("validateAndAddBlock") {
        val validationStatus = (for {
          _ <- Log[F].info(
                s"Attempting to add ${PrettyPrinter.buildString(block)} to the DAG."
              )
          hashPrefix = PrettyPrinter.buildString(block.blockHash)
          _ <- Validation[F].blockFull(
                block,
                dag,
                chainName,
                maybeContext.map(_.genesis)
              )
          casperState <- Cell[F, CasperState].read
          // Confirm the parents are correct (including checking they commute) and capture
          // the effect needed to compute the correct pre-state as well.
          _ <- Log[F].debug(s"Validating the parents of $hashPrefix")
          merged <- maybeContext.fold(
                     ExecEngineUtil.MergeResult
                       .empty[ExecEngineUtil.TransformMap, Block]
                       .pure[F]
                   ) { ctx =>
                     Validation[F]
                       .parents(block, ctx.genesis.blockHash, dag, casperState.equivocationsTracker)
                   }
          _            <- Log[F].debug(s"Computing the pre-state hash of $hashPrefix")
          preStateHash <- ExecEngineUtil.computePrestate[F](merged, block.getHeader.rank, upgrades)
          _            <- Log[F].debug(s"Computing the effects for $hashPrefix")
          blockEffects <- ExecEngineUtil
                           .effectsForBlock[F](block, preStateHash)
                           .recoverWith {
                             case NonFatal(ex) =>
                               Log[F].error(
                                 s"Could not calculate effects for block ${PrettyPrinter
                                   .buildString(block)}: $ex",
                                 ex
                               ) *>
                                 FunctorRaise[F, InvalidBlock].raise(InvalidTransaction)
                           }
          gasSpent = block.getBody.deploys.foldLeft(0L) { case (acc, next) => acc + next.cost }
          _ <- Metrics[F]
                .incrementCounter("gas_spent", gasSpent)
          _ <- Log[F].debug(s"Validating the transactions in $hashPrefix")
          _ <- Validation[F].transactions(
                block,
                preStateHash,
                blockEffects
              )
          _ <- Log[F].debug(s"Validating neglection for $hashPrefix")
          _ <- Validation[F]
                .neglectedInvalidBlock(
                  block,
                  casperState.invalidBlockTracker
                )
          _ <- Log[F].debug(s"Checking equivocation for $hashPrefix")
          _ <- EquivocationDetector
                .checkEquivocationWithUpdate[F](dag, block)
          _ <- Log[F].debug(s"Block effects calculated for $hashPrefix")
        } yield blockEffects).attempt

        validationStatus.flatMap {
          case Right(effects) =>
            addEffects(Valid, block, effects, dag).tupleLeft(Valid)

          case Left(DropErrorWrapper(invalid)) =>
            // These exceptions are coming from the validation checks that used to happen outside attemptAdd,
            // the ones that returned boolean values.
            (invalid: BlockStatus, dag).pure[F]

          case Left(ValidateErrorWrapper(invalid)) =>
            addEffects(invalid, block, Seq.empty, dag)
              .tupleLeft(invalid)

          case Left(unexpected) =>
            for {
              _ <- Log[F].error(
                    s"Unexpected exception during validation of the block ${PrettyPrinter
                      .buildString(block.blockHash)}",
                    unexpected
                  )
              _ <- unexpected.raiseError[F, BlockStatus]
            } yield (UnexpectedBlockException(unexpected), dag)
        }
      }

    // TODO: Handle slashing
    /** Either store the block with its transformation,
      * or add it to the buffer in case the dependencies are missing. */
    def addEffects(
        status: BlockStatus,
        block: Block,
        transforms: Seq[ipc.TransformEntry],
        dag: DagRepresentation[F]
    )(implicit state: Cell[F, CasperState]): F[DagRepresentation[F]] =
      status match {
        //Add successful! Send block to peers, log success, try to add other blocks
        case Valid =>
          for {
            updatedDag <- addToState(block, transforms)
            _ <- Log[F].info(
                  s"Added ${PrettyPrinter.buildString(block.blockHash)}"
                )
          } yield updatedDag

        case MissingBlocks =>
          Cell[F, CasperState].modify { s =>
            s.copy(blockBuffer = s.blockBuffer + (block.blockHash -> block))
          } *>
            addMissingDependencies(block, dag) *>
            dag.pure[F]

        case EquivocatedBlock =>
          for {
            updatedDag <- addToState(block, transforms)
            _ <- Log[F].info(
                  s"Added equivocated block ${PrettyPrinter.buildString(block.blockHash)}"
                )
          } yield updatedDag

        case InvalidUnslashableBlock | InvalidBlockNumber | InvalidParents | InvalidSequenceNumber |
            NeglectedInvalidBlock | InvalidTransaction | InvalidBondsCache | InvalidRepeatDeploy |
            InvalidChainName | InvalidBlockHash | InvalidDeployCount | InvalidDeployHash |
            InvalidDeploySignature | InvalidPreStateHash | InvalidPostStateHash |
            InvalidTargetHash =>
          handleInvalidBlockEffect(status, block) *> dag.pure[F]

        case Processing | Processed =>
          throw new RuntimeException(s"A block should not be processing at this stage.")

        case UnexpectedBlockException(ex) =>
          Log[F].error(s"Encountered exception in while processing block ${PrettyPrinter
            .buildString(block.blockHash)}: ${ex.getMessage}") *> dag.pure[F]
      }

    /** Remember a block as being invalid, then save it to storage. */
    private def handleInvalidBlockEffect(
        status: BlockStatus,
        block: Block
    )(implicit state: Cell[F, CasperState]): F[Unit] =
      for {
        _ <- Log[F].warn(
              s"Recording invalid block ${PrettyPrinter.buildString(block.blockHash)} for ${status.toString}."
            )
        // TODO: Slash block for status except InvalidUnslashableBlock
        // TODO: Persist invalidBlockTracker into Dag
        _ <- Cell[F, CasperState].modify { s =>
              s.copy(invalidBlockTracker = s.invalidBlockTracker + block.blockHash)
            }
      } yield ()

    /** Save the block to the block and DAG storage. */
    private def addToState(
        block: Block,
        effects: Seq[ipc.TransformEntry]
    ): F[DagRepresentation[F]] =
      for {
        _          <- BlockStorage[F].put(block.blockHash, BlockMsgWithTransform(Some(block), effects))
        updatedDag <- DagStorage[F].getRepresentation
      } yield updatedDag

    /** Check if the block has dependencies that we don't have in store.
      * Add those to the dependency DAG. */
    def addMissingDependencies(
        block: Block,
        dag: DagRepresentation[F]
    )(implicit state: Cell[F, CasperState]): F[Unit] =
      for {
        missingDependencies <- dependenciesHashesOf(block).filterA(dag.contains(_).map(!_))
        _                   <- missingDependencies.traverse(hash => addMissingDependency(hash, block.blockHash))
      } yield ()

    /** Keep track of a block depending on another one, so we know when we can start processing. */
    private def addMissingDependency(
        ancestorHash: BlockHash,
        childHash: BlockHash
    )(implicit state: Cell[F, CasperState]): F[Unit] =
      Cell[F, CasperState].modify(
        s =>
          s.copy(
            dependencyDag = s.dependencyDag.add(ancestorHash, childHash)
          )
      )
  }

  object StatelessExecutor {
    case class Context(genesis: Block, lastFinalizedBlockHash: BlockHash)

    def establishMetrics[F[_]: Metrics]: F[Unit] = {
      implicit val src = CasperMetricsSource
      Metrics[F].incrementCounter("gas_spent", 0L)
    }

    def create[F[_]: MonadThrowable: Time: Log: BlockStorage: DagStorage: ExecutionEngineService: Metrics: DeployStorage: Validation: FinalityDetector: LastFinalizedBlockHashContainer: CasperLabsProtocolVersions](
        chainName: String,
        upgrades: Seq[ipc.ChainSpec.UpgradePoint]
    ): F[StatelessExecutor[F]] =
      establishMetrics[F] as new StatelessExecutor[F](chainName, upgrades)
  }

  /** Encapsulating all methods that might use peer-to-peer communication. */
  trait Broadcaster[F[_]] {
    def networkEffects(
        block: Block,
        status: BlockStatus
    ): F[Unit]
  }

  object Broadcaster {

    /** Network access using the new RPC style gossiping. */
    def fromGossipServices[F[_]: Applicative](
        validatorId: Option[ValidatorIdentity],
        relaying: gossiping.Relaying[F]
    ) = new Broadcaster[F] {

      val maybeOwnPublickKey = validatorId map {
        case ValidatorIdentity(publicKey, _, _) =>
          ByteString.copyFrom(publicKey)
      }

      def networkEffects(
          block: Block,
          status: BlockStatus
      ): F[Unit] =
        status match {
          case Valid | EquivocatedBlock =>
            maybeOwnPublickKey match {
              case Some(key) if key == block.getHeader.validatorPublicKey =>
                relaying.relay(List(block.blockHash)).void
              case _ =>
                // We were adding somebody else's block. The DownloadManager did the gossiping.
                ().pure[F]
            }

          case MissingBlocks =>
            throw new RuntimeException(
              "Impossible! The DownloadManager should not tell Casper about blocks with missing dependencies!"
            )

          case InvalidUnslashableBlock | InvalidBlockNumber | InvalidParents |
              InvalidSequenceNumber | NeglectedInvalidBlock | InvalidTransaction |
              InvalidBondsCache | InvalidRepeatDeploy | InvalidChainName | InvalidBlockHash |
              InvalidDeployCount | InvalidDeployHash | InvalidDeploySignature |
              InvalidPreStateHash | InvalidPostStateHash | Processing | Processed |
              InvalidTargetHash =>
            ().pure[F]

          case UnexpectedBlockException(_) =>
            ().pure[F]
        }
    }
  }

}<|MERGE_RESOLUTION|>--- conflicted
+++ resolved
@@ -389,10 +389,9 @@
           _ <- Log[F].info(
                 s"${parents.size} parents out of ${tipHashes.size} latest blocks will be used."
               )
-<<<<<<< HEAD
           timestamp        <- Time[F].currentMillis
           _                <- ensureJustificationsInThePast(timestamp, latestMessages)
-          remainingHashes  <- remainingDeploysHashes(dag, parents, timestamp) // TODO: Should be streaming all the way down
+          remainingHashes  <- remainingDeploysHashes(dag, parents, timestamp)
           bondedValidators = bonds(parents.head).map(_.validatorPublicKey).toSet
           //We ensure that only the justifications given in the block are those
           //which are bonded validators in the chosen parent. This is safe because
@@ -404,12 +403,6 @@
           rank             = ProtoUtil.nextRank(bondedLatestMsgs.values.toSeq)
           protocolVersion  <- CasperLabsProtocolVersions[F].versionAt(rank)
           proposal <- if (remainingHashes.nonEmpty) {
-=======
-          timestamp       <- Time[F].currentMillis
-          _               <- ensureJustificationsInThePast(timestamp, latestMessages)
-          remainingHashes <- remainingDeploysHashes(dag, parents, timestamp)
-          proposal <- if (remainingHashes.nonEmpty || parents.length > 1) {
->>>>>>> fb8a6bcf
                        createProposal(
                          dag,
                          latestMessages,
