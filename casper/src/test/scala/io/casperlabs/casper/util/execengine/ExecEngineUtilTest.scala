--- conflicted
+++ resolved
@@ -3,14 +3,7 @@
 import cats.Id
 import cats.implicits._
 import com.google.protobuf.ByteString
-<<<<<<< HEAD
-import io.casperlabs.casper.consensus
-=======
-import io.casperlabs.blockstorage.{BlockStorage, DagRepresentation}
 import io.casperlabs.casper.DeploySelection.DeploySelection
-import io.casperlabs.casper.{consensus, DeploySelection}
-import io.casperlabs.casper.consensus.{state, Block, Bond}
->>>>>>> e3ec69f3
 import io.casperlabs.casper.consensus.Block.ProcessedDeploy
 import io.casperlabs.casper.consensus.state._
 import io.casperlabs.casper.consensus.{state, Block}
@@ -20,12 +13,12 @@
 import io.casperlabs.casper.util.execengine.ExecEngineUtilTest._
 import io.casperlabs.casper.util.execengine.ExecutionEngineServiceStub.mock
 import io.casperlabs.casper.util.execengine.Op.OpMap
+import io.casperlabs.casper.{consensus, DeploySelection}
 import io.casperlabs.ipc
 import io.casperlabs.ipc._
 import io.casperlabs.models.SmartContractEngineError
 import io.casperlabs.p2p.EffectsTestInstances.LogStub
 import io.casperlabs.smartcontracts.ExecutionEngineService
-import io.casperlabs.storage.block._
 import io.casperlabs.storage.deploy._
 import monix.eval.Task
 import org.scalatest.{FlatSpec, Matchers}
@@ -113,21 +106,15 @@
       deploy: Seq[consensus.Deploy],
       protocolVersion: state.ProtocolVersion = state.ProtocolVersion(1)
   )(
-      implicit executionEngineService: ExecutionEngineService[Task]
+      implicit executionEngineService: ExecutionEngineService[Task],
+      deployStorage: DeployStorage[Task]
   ): Task[Seq[ProcessedDeploy]] =
     for {
-<<<<<<< HEAD
-      blocktime                                    <- Task.delay(System.currentTimeMillis)
-      implicit0(deployBuffer: DeployStorage[Task]) <- MockDeployStorage.create[Task]()
-      _                                            <- deployBuffer.addAsPending(deploy.toList)
-=======
-      blocktime                                   <- Task.delay(System.currentTimeMillis)
-      implicit0(deployBuffer: DeployBuffer[Task]) <- MockDeployBuffer.create[Task]()
+      blocktime <- Task.delay(System.currentTimeMillis)
       implicit0(deploySelection: DeploySelection[Task]) = DeploySelection.create[Task](
         5 * 1024 * 1024
       )
-      _ <- deployBuffer.addAsPending(deploy.toList)
->>>>>>> e3ec69f3
+      _ <- deployStorage.addAsPending(deploy.toList)
       computeResult <- ExecEngineUtil
                         .computeDeploysCheckpoint[Task](
                           ExecEngineUtil.MergeResult.empty,
@@ -138,10 +125,9 @@
       DeploysCheckpoint(_, _, _, result, _) = computeResult
     } yield result
 
-<<<<<<< HEAD
   "computeDeploysCheckpoint" should "aggregate the result of deploying multiple programs within the block" in withStorage {
-    implicit blockStorage => _ =>
-      _ =>
+    _ => _ =>
+      implicit deployStorage =>
         // reference costs
         // deploy each Rholang program separately and record its cost
         val deploy1 = ProtoUtil.sourceDeploy(
@@ -166,33 +152,6 @@
           batchDeploy   = Seq(deploy1, deploy2, deploy3)
           batchResult   <- computeSingleProcessedDeploy(batchDeploy)
         } yield batchResult should contain theSameElementsAs singleResults
-=======
-  "computeDeploysCheckpoint" should "aggregate the result of deploying multiple programs within the block" in {
-    // reference costs
-    // deploy each Rholang program separately and record its cost
-    val deploy1 = ProtoUtil.sourceDeploy(
-      ByteString.copyFromUtf8("@1!(Nil)"),
-      System.currentTimeMillis
-    )
-    val deploy2 =
-      ProtoUtil.sourceDeploy(
-        ByteString.copyFromUtf8("@3!([1,2,3,4])"),
-        System.currentTimeMillis
-      )
-    val deploy3 =
-      ProtoUtil.sourceDeploy(
-        ByteString.copyFromUtf8("for(@x <- @0) { @4!(x.toByteArray()) }"),
-        System.currentTimeMillis
-      )
-    for {
-      proc1         <- computeSingleProcessedDeploy(Seq(deploy1))
-      proc2         <- computeSingleProcessedDeploy(Seq(deploy2))
-      proc3         <- computeSingleProcessedDeploy(Seq(deploy3))
-      singleResults = proc1 ++ proc2 ++ proc3
-      batchDeploy   = Seq(deploy1, deploy2, deploy3)
-      batchResult   <- computeSingleProcessedDeploy(batchDeploy)
-    } yield batchResult should contain theSameElementsAs singleResults
->>>>>>> e3ec69f3
   }
 
   "computeDeploysCheckpoint" should "throw exception when EE Service Failed" in withStorage {
