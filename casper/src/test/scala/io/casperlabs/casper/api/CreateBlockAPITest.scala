--- conflicted
+++ resolved
@@ -1,10 +1,7 @@
 package io.casperlabs.casper.api
 
 import cats.Monad
-<<<<<<< HEAD
 import cats.data.{EitherT, NonEmptyList}
-=======
->>>>>>> fb8a6bcf
 import cats.effect.concurrent.Semaphore
 import cats.implicits._
 import com.github.ghik.silencer.silent
@@ -162,7 +159,7 @@
     ): Task[Unit] =
       for {
         _          <- BlockAPI.deploy[Task](deploy)
-        blockHash  <- BlockAPI.propose[Task](blockApiLock)
+        blockHash  <- BlockAPI.propose[Task](blockApiLock, canCreateBallot = false)
         deployInfo <- BlockAPI.getDeployInfo[Task](Base16.encode(deploy.deployHash.toByteArray))
         block <- blockStorage
                   .get(blockHash)
